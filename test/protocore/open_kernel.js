--- conflicted
+++ resolved
@@ -50,13 +50,8 @@
 
     config.protocore = await TestProtocore.new(
       config.coconsensusAddress,
-<<<<<<< HEAD
       config.metachainId,
       config.coreAddress,
-=======
-      config.core,
-      config.metachainId,
->>>>>>> 1f08575b
       config.epochLength,
       config.genesisKernelHeight,
       config.genesisKernelHash,
@@ -67,7 +62,6 @@
       config.genesisSourceBlockNumber,
       config.genesisTargetBlockNumber,
       config.genesisProposedMetablockHeight,
-      config.genesisParentVoteMessageHash,
     );
   });
 
