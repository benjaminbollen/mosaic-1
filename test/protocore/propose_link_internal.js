// Copyright 2020 OpenST Ltd.
//
// Licensed under the Apache License, Version 2.0 (the "License");
// you may not use this file except in compliance with the License.
// You may obtain a copy of the License at
//
//    http://www.apache.org/licenses/LICENSE-2.0
//
// Unless required by applicable law or agreed to in writing, software
// distributed under the License is distributed on an "AS IS" BASIS,
// WITHOUT WARRANTIES OR CONDITIONS OF ANY KIND, either express or implied.
// See the License for the specific language governing permissions and
// limitations under the License.

'use strict';

const BN = require('bn.js');

const { AccountProvider } = require('../test_lib/utils.js');
const Utils = require('../test_lib/utils.js');

const ProtocoreUtils = require('./utils.js');

const TestProtocore = artifacts.require('TestProtocore');

const config = {};

contract('Protocore::proposeLinkInternal', (accounts) => {
  const accountProvider = new AccountProvider(accounts);

  beforeEach(async () => {
    config.coconsensusAddress = accountProvider.get();
    config.coreAddress = accountProvider.get();
    
    config.metachainId = Utils.getRandomHash();

    config.epochLength = new BN(100);

    config.genesisKernelHeight = new BN(1);
    config.genesisKernelHash = Utils.getRandomHash();

    config.core = accountProvider.get();

    config.genesisParentVoteMessageHash = Utils.getRandomHash();
    config.metachainId = Utils.getRandomHash();
    config.genesisSourceTransitionHash = Utils.getRandomHash();
    config.genesisSourceBlockHash = Utils.getRandomHash();
    config.genesisTargetBlockHash = Utils.getRandomHash();
    config.genesisSourceBlockNumber = new BN(0);
    config.genesisTargetBlockNumber = new BN(config.epochLength);
    config.genesisVoteMessageHash = ProtocoreUtils.hashVoteMessage(
      config.metachainId,
<<<<<<< HEAD
      config.coreAddress,
=======
      config.core,
>>>>>>> 1f08575b
      config.genesisSourceTransitionHash,
      config.genesisSourceBlockHash,
      config.genesisTargetBlockHash,
      config.genesisSourceBlockNumber,
      config.genesisTargetBlockNumber,
    );
    config.genesisProposedMetablockHeight = new BN(1);

    config.protocore = await TestProtocore.new(
      config.coconsensusAddress,
<<<<<<< HEAD
      config.metachainId,
      config.coreAddress,
=======
      config.core,
      config.metachainId,
>>>>>>> 1f08575b
      config.epochLength,
      config.genesisKernelHeight,
      config.genesisKernelHash,
      config.genesisParentVoteMessageHash,
      config.genesisSourceTransitionHash,
      config.genesisSourceBlockHash,
      config.genesisTargetBlockHash,
      config.genesisSourceBlockNumber,
      config.genesisTargetBlockNumber,
      config.genesisProposedMetablockHeight,
      config.genesisVoteMessageHash,
    );
  });

  contract('Negative Tests', async () => {
    it('should revert if parent vote message hash does not exist', async () => {
      const sourceTransitionHash = Utils.getRandomHash();
      const targetBlockHash = Utils.getRandomHash();
      const targetBlockNumber = config.genesisTargetBlockNumber.add(config.epochLength.muln(2));

      await Utils.expectRevert(
        config.protocore.proposeLink(
          Utils.getRandomHash(),
          sourceTransitionHash,
          targetBlockHash,
          targetBlockNumber,
        ),
        'Parent link\'s target finalisation status should be at least justified.',
      );
    });

    it('should revert if the parent link target finalisation is not justified or finalised', async () => {
      const sourceTransitionHash1 = Utils.getRandomHash();
      const targetBlockHash1 = Utils.getRandomHash();
      const targetBlockNumber1 = config.genesisTargetBlockNumber.add(config.epochLength.muln(2));

      await config.protocore.proposeLink(
        config.genesisVoteMessageHash,
        sourceTransitionHash1,
        targetBlockHash1,
        targetBlockNumber1,
      );

      const voteMessageHash1 = ProtocoreUtils.hashVoteMessage(
        config.metachainId,
<<<<<<< HEAD
        config.coreAddress,
=======
        config.core,
>>>>>>> 1f08575b
        sourceTransitionHash1,
        config.genesisTargetBlockHash,
        targetBlockHash1,
        config.genesisTargetBlockNumber,
        targetBlockNumber1,
      );

      const sourceTransitionHash2 = Utils.getRandomHash();
      const targetBlockHash2 = Utils.getRandomHash();
      const targetBlockNumber2 = targetBlockNumber1.add(config.epochLength.muln(2));

      await Utils.expectRevert(
        config.protocore.proposeLink(
          voteMessageHash1,
          sourceTransitionHash2,
          targetBlockHash2,
          targetBlockNumber2,
        ),
        'Parent link\'s target finalisation status should be at least justified.',
      );
    });

    it('should revert if target block number is not a multiple of the epoch length', async () => {
      const sourceTransitionHash = Utils.getRandomHash();
      const targetBlockHash = Utils.getRandomHash();
      const targetBlockNumber = config.genesisTargetBlockNumber.add(config.epochLength.muln(2).addn(1));

      await Utils.expectRevert(
        config.protocore.proposeLink(
          config.genesisVoteMessageHash,
          sourceTransitionHash,
          targetBlockHash,
          targetBlockNumber,
        ),
        'Target block number of the link should be multiple of the epoch length.',
      );
    });


    it('should revert if link already exists', async () => {
      const sourceTransitionHash = Utils.getRandomHash();
      const targetBlockHash = Utils.getRandomHash();
      const targetBlockNumber = config.genesisTargetBlockNumber.add(config.epochLength.muln(2));

      await config.protocore.proposeLink(
        config.genesisVoteMessageHash,
        sourceTransitionHash,
        targetBlockHash,
        targetBlockNumber,
      );

      await Utils.expectRevert(
        config.protocore.proposeLink(
          config.genesisVoteMessageHash,
          sourceTransitionHash,
          targetBlockHash,
          targetBlockNumber,
        ),
        'The proposed link already exists.',
      );
    });
  });

  contract('Positive Tests', async () => {
    it('should propose a valid link', async () => {
      const sourceTransitionHash = Utils.getRandomHash();
      const targetBlockHash = Utils.getRandomHash();
      const targetBlockNumber = config.genesisTargetBlockNumber.add(config.epochLength.muln(2));

      await config.protocore.proposeLink(
        config.genesisVoteMessageHash,
        sourceTransitionHash,
        targetBlockHash,
        targetBlockNumber,
      );

      const voteMessageHash = ProtocoreUtils.hashVoteMessage(
        config.metachainId,
<<<<<<< HEAD
        config.coreAddress,
=======
        config.core,
>>>>>>> 1f08575b
        sourceTransitionHash,
        config.genesisTargetBlockHash,
        targetBlockHash,
        config.genesisTargetBlockNumber,
        targetBlockNumber,
      );

      const actualParentVoteMessageHash = await config.protocore.getParentVoteMessageHash.call(
        voteMessageHash,
      );

      assert.strictEqual(
        actualParentVoteMessageHash,
        config.genesisVoteMessageHash,
      );

      const actualTargetBlockHash = await config.protocore.getTargetBlockHash.call(
        voteMessageHash,
      );

      assert.strictEqual(
        actualTargetBlockHash,
        targetBlockHash,
      );

      const actualTargetBlockNumber = await config.protocore.getTargetBlockNumber.call(
        voteMessageHash,
      );

      assert.isOk(
        actualTargetBlockNumber.eq(targetBlockNumber),
      );

      const actualSourceTransitionHash = await config.protocore.getSourceTransitionHash.call(
        voteMessageHash,
      );

      assert.strictEqual(
        actualSourceTransitionHash,
        sourceTransitionHash,
      );

      const actualProposedMetablockHeight = await config.protocore.getProposedMetablockHeight.call(
        voteMessageHash,
      );

      assert.isOk(
        actualProposedMetablockHeight.eq(config.genesisKernelHeight),
      );

      const actualForwardVoteCount = await config.protocore.getForwardVoteCount.call(
        voteMessageHash,
      );

      assert.isOk(
        actualForwardVoteCount.eqn(0),
      );

      const actualForwardVoteCountNextHeight = await config.protocore.getForwardVoteCountNextHeight.call(
        voteMessageHash,
      );

      assert.isOk(
        actualForwardVoteCountNextHeight.eqn(0),
      );

      const actualForwardVoteCountPreviousHeight = await config.protocore.getForwardVoteCountPreviousHeight.call(
        voteMessageHash,
      );

      assert.isOk(
        actualForwardVoteCountPreviousHeight.eqn(0),
      );

      const actualTargetFinalisation = await config.protocore.getTargetFinalisation.call(
        voteMessageHash,
      );

      assert.isOk(
        ProtocoreUtils.isRegistered(actualTargetFinalisation),
      );
    });
  });
});<|MERGE_RESOLUTION|>--- conflicted
+++ resolved
@@ -39,10 +39,7 @@
     config.genesisKernelHeight = new BN(1);
     config.genesisKernelHash = Utils.getRandomHash();
 
-    config.core = accountProvider.get();
-
-    config.genesisParentVoteMessageHash = Utils.getRandomHash();
-    config.metachainId = Utils.getRandomHash();
+    config.genesisParentVoteMessageHash = Utils.getRandomHash();    
     config.genesisSourceTransitionHash = Utils.getRandomHash();
     config.genesisSourceBlockHash = Utils.getRandomHash();
     config.genesisTargetBlockHash = Utils.getRandomHash();
@@ -50,11 +47,7 @@
     config.genesisTargetBlockNumber = new BN(config.epochLength);
     config.genesisVoteMessageHash = ProtocoreUtils.hashVoteMessage(
       config.metachainId,
-<<<<<<< HEAD
       config.coreAddress,
-=======
-      config.core,
->>>>>>> 1f08575b
       config.genesisSourceTransitionHash,
       config.genesisSourceBlockHash,
       config.genesisTargetBlockHash,
@@ -65,13 +58,8 @@
 
     config.protocore = await TestProtocore.new(
       config.coconsensusAddress,
-<<<<<<< HEAD
       config.metachainId,
       config.coreAddress,
-=======
-      config.core,
-      config.metachainId,
->>>>>>> 1f08575b
       config.epochLength,
       config.genesisKernelHeight,
       config.genesisKernelHash,
@@ -117,11 +105,7 @@
 
       const voteMessageHash1 = ProtocoreUtils.hashVoteMessage(
         config.metachainId,
-<<<<<<< HEAD
         config.coreAddress,
-=======
-        config.core,
->>>>>>> 1f08575b
         sourceTransitionHash1,
         config.genesisTargetBlockHash,
         targetBlockHash1,
@@ -200,11 +184,7 @@
 
       const voteMessageHash = ProtocoreUtils.hashVoteMessage(
         config.metachainId,
-<<<<<<< HEAD
         config.coreAddress,
-=======
-        config.core,
->>>>>>> 1f08575b
         sourceTransitionHash,
         config.genesisTargetBlockHash,
         targetBlockHash,
