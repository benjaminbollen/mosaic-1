// Copyright 2019 OpenST Ltd.
//
// Licensed under the Apache License, Version 2.0 (the "License");
// you may not use this file except in compliance with the License.
// You may obtain a copy of the License at
//
//    http://www.apache.org/licenses/LICENSE-2.0
//
// Unless required by applicable law or agreed to in writing, software
// distributed under the License is distributed on an "AS IS" BASIS,
// WITHOUT WARRANTIES OR CONDITIONS OF ANY KIND, either express or implied.
// See the License for the specific language governing permissions and
// limitations under the License.

'use strict';

const Utils = require('../test_lib/utils.js');
<<<<<<< HEAD
const consensusUtil = require('./utils.js');
=======
const CoreStatusUtils = require('../test_lib/core_status_utils');
>>>>>>> d98bb486

const Consensus = artifacts.require('ConsensusTest');
const SpyReputation = artifacts.require('SpyReputation');
const SpyCore = artifacts.require('SpyCore');

contract('Consensus::logout', (accounts) => {
  const accountProvider = new Utils.AccountProvider(accounts);

  let contracts = {};
  let metachainId;
  let validator;

  beforeEach(async () => {
    metachainId = Utils.getRandomHash();
    validator = accountProvider.get();

    contracts = {
      consensus: await Consensus.new(),
      reputation: await SpyReputation.new(),
      core: await SpyCore.new(),
    };

    await contracts.consensus.setReputation(contracts.reputation.address);
    await contracts.consensus.setCoreLifetime(
      contracts.core.address,
      consensusUtil.CoreLifetime.active,
    );
    await contracts.consensus.setAssignment(metachainId, contracts.core.address);
  });

  contract('Negative Tests', async () => {
    it('should fail when metachain id is 0', async () => {
      metachainId = '0x0000000000000000000000000000000000000000';

      await Utils.expectRevert(
        contracts.consensus.logout(metachainId, contracts.core.address, { from: validator }),
        'Metachain id is 0.',
      );
    });

    it('should fail when core address is 0', async () => {
      await Utils.expectRevert(
        contracts.consensus.logout(metachainId, Utils.NULL_ADDRESS, { from: validator }),
        'Core address is 0.',
      );
    });

    it('should fail when core is not assigned for the specified chain id', async () => {
      await Utils.expectRevert(
        contracts.consensus.logout(metachainId, accountProvider.get(), { from: validator }),
        'Core is not assigned for the specified metachain id.',
      );
    });

    it('should fail when core lifetime is undefined', async () => {
      await contracts.consensus.setCoreLifetime(
        contracts.core.address,
        consensusUtil.CoreLifetime.undefined,
      );
      await Utils.expectRevert(
<<<<<<< HEAD
        contracts.consensus.logout(chainId, contracts.core.address, { from: validator }),
        'Core lifetime status must be genesis or active.',
=======
        contracts.consensus.logout(metachainId, contracts.core.address, { from: validator }),
        'There is no core for the specified chain id.',
>>>>>>> d98bb486
      );
    });

    it('should fail when core lifetime is halted', async () => {
      await contracts.consensus.setCoreLifetime(
        contracts.core.address,
        consensusUtil.CoreLifetime.halted,
      );
      await Utils.expectRevert(
<<<<<<< HEAD
        contracts.consensus.logout(chainId, contracts.core.address, { from: validator }),
        'Core lifetime status must be genesis or active.',
=======
        contracts.consensus.logout(metachainId, contracts.core.address, { from: validator }),
        'There is no core for the specified chain id.',
>>>>>>> d98bb486
      );
    });

    it('should fail when core status is corrupted', async () => {
      await contracts.consensus.setCoreLifetime(
        contracts.core.address,
        consensusUtil.CoreLifetime.corrupted,
      );
      await Utils.expectRevert(
<<<<<<< HEAD
        contracts.consensus.logout(chainId, contracts.core.address, { from: validator }),
        'Core lifetime status must be genesis or active.',
=======
        contracts.consensus.logout(metachainId, contracts.core.address, { from: validator }),
        'There is no core for the specified chain id.',
>>>>>>> d98bb486
      );
    });
  });

  contract('Positive Tests', () => {
    it('should pass when core lifetime is genesis', async () => {
      await contracts.consensus.setCoreLifetime(
        contracts.core.address,
        consensusUtil.CoreLifetime.genesis,
      );
      await contracts.consensus.logout(metachainId, contracts.core.address, { from: validator });
    });

    it('should pass when core lifetime is activated', async () => {
      await contracts.consensus.setCoreLifetime(
        contracts.core.address,
<<<<<<< HEAD
        consensusUtil.CoreLifetime.active,
=======
        CoreStatusUtils.CoreStatus.opened,
      );
      await contracts.consensus.logout(metachainId, contracts.core.address, { from: validator });
    });

    it('should pass when core status is precommitted', async () => {
      await contracts.consensus.setCoreStatus(
        contracts.core.address,
        CoreStatusUtils.CoreStatus.precommitted,
>>>>>>> d98bb486
      );
      await contracts.consensus.logout(metachainId, contracts.core.address, { from: validator });
    });

    it('should called logout function of core contract', async () => {
      await contracts.consensus.logout(metachainId, contracts.core.address, { from: validator });
      const spyValidator = await contracts.core.spyValidator.call();
      assert.strictEqual(
        spyValidator,
        validator,
        'Validator not set in spy core contract.',
      );
    });

    it('should called logout function of reputation contract', async () => {
      await contracts.consensus.logout(metachainId, contracts.core.address, { from: validator });
      const spyValidator = await contracts.reputation.validator.call();
      assert.strictEqual(
        spyValidator,
        validator,
        'Validator not set in spy reputation contract.',
      );
    });
  });
});<|MERGE_RESOLUTION|>--- conflicted
+++ resolved
@@ -15,11 +15,8 @@
 'use strict';
 
 const Utils = require('../test_lib/utils.js');
-<<<<<<< HEAD
+const CoreStatusUtils = require('../test_lib/core_status_utils');
 const consensusUtil = require('./utils.js');
-=======
-const CoreStatusUtils = require('../test_lib/core_status_utils');
->>>>>>> d98bb486
 
 const Consensus = artifacts.require('ConsensusTest');
 const SpyReputation = artifacts.require('SpyReputation');
@@ -80,13 +77,8 @@
         consensusUtil.CoreLifetime.undefined,
       );
       await Utils.expectRevert(
-<<<<<<< HEAD
-        contracts.consensus.logout(chainId, contracts.core.address, { from: validator }),
+        contracts.consensus.logout(metachainId, contracts.core.address, { from: validator }),
         'Core lifetime status must be genesis or active.',
-=======
-        contracts.consensus.logout(metachainId, contracts.core.address, { from: validator }),
-        'There is no core for the specified chain id.',
->>>>>>> d98bb486
       );
     });
 
@@ -96,13 +88,8 @@
         consensusUtil.CoreLifetime.halted,
       );
       await Utils.expectRevert(
-<<<<<<< HEAD
-        contracts.consensus.logout(chainId, contracts.core.address, { from: validator }),
+        contracts.consensus.logout(metachainId, contracts.core.address, { from: validator }),
         'Core lifetime status must be genesis or active.',
-=======
-        contracts.consensus.logout(metachainId, contracts.core.address, { from: validator }),
-        'There is no core for the specified chain id.',
->>>>>>> d98bb486
       );
     });
 
@@ -112,13 +99,8 @@
         consensusUtil.CoreLifetime.corrupted,
       );
       await Utils.expectRevert(
-<<<<<<< HEAD
-        contracts.consensus.logout(chainId, contracts.core.address, { from: validator }),
+        contracts.consensus.logout(metachainId, contracts.core.address, { from: validator }),
         'Core lifetime status must be genesis or active.',
-=======
-        contracts.consensus.logout(metachainId, contracts.core.address, { from: validator }),
-        'There is no core for the specified chain id.',
->>>>>>> d98bb486
       );
     });
   });
@@ -135,19 +117,7 @@
     it('should pass when core lifetime is activated', async () => {
       await contracts.consensus.setCoreLifetime(
         contracts.core.address,
-<<<<<<< HEAD
         consensusUtil.CoreLifetime.active,
-=======
-        CoreStatusUtils.CoreStatus.opened,
-      );
-      await contracts.consensus.logout(metachainId, contracts.core.address, { from: validator });
-    });
-
-    it('should pass when core status is precommitted', async () => {
-      await contracts.consensus.setCoreStatus(
-        contracts.core.address,
-        CoreStatusUtils.CoreStatus.precommitted,
->>>>>>> d98bb486
       );
       await contracts.consensus.logout(metachainId, contracts.core.address, { from: validator });
     });
