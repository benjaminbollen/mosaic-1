{
  "name": "Mosaic",
  "version": "0.1.0",
  "description": "Mosaic",
  "main": "index.js",
  "scripts": {
    "update": "git submodule update --init --recursive && npm ci",
    "compile": "truffle compile --all",
    "lint:js": "find ./test -name \"*.js\" | xargs eslint",
    "lint:js:fix": "npm run lint:js -- --fix",
    "lint:sol:solium": "solium --dir contracts/",
    "lint:sol:solium:fix": "npm run lint:sol:solium -- --fix",
    "test": "npm run test:contracts",
    "test:contracts": "truffle test",
    "test:integration": "cd test_integration && tsc && ./main.sh",
    "test:dev": "truffle test test/consensus/commit.js",
    "ganache-cli": "./tools/run_ganache_cli.sh",
    "make:all": "lint:sol:solium && lint:js && compile:all && test:contracts",
    "clean": "rm -r contract_build/contracts.json interacts/* build/* 2> /dev/null || true",
    "build:package": "node tools/build_package.js",
    "generate:interacts": "ts-generator ts-generator.json && node tools/contract_interact_generator.js",
    "postinstall": "npm run clean && npm run compile && npm run build:package && npm run generate:interacts"
  },
  "repository": {
    "type": "git",
    "url": "git+https://github.com/mosaicdao/mosaic-1.git"
  },
  "author": "OpenST Foundation",
  "license": "Apache-2.0",
  "bugs": {
    "url": "https://github.com/mosaicdao/mosaic-1/issues"
  },
  "homepage": "https://github.com/mosaicdao/mosaic-1#readme",
  "devDependencies": {
    "@types/mocha": "5.2.7",
    "@types/web3": "1.2.2",
    "assert": "2.0.0",
    "bn.js": "5.0.0",
    "chai": "4.2.0",
    "eslint": "5.16.0",
    "eslint-config-airbnb-base": "13.1.0",
    "eslint-plugin-import": "2.17.3",
    "ethlint": "1.2.4",
    "ganache-cli": "6.8.1-beta.0",
    "mocha": "6.2.0",
    "openzeppelin-solidity": "2.1.1",
    "solium": "1.2.4",
    "truffle": "5.0.43",
    "ts-generator": "0.0.8",
    "typechain": "0.3.14",
    "typescript": "3.7.2",
<<<<<<< HEAD
    "web3": "1.2.4",
    "abi-decoder": "1.2.0"
=======
    "web3": "1.2.1",
    "ethereumjs-util": "6.2.0"
>>>>>>> d2db2b9d
  }
}<|MERGE_RESOLUTION|>--- conflicted
+++ resolved
@@ -49,12 +49,8 @@
     "ts-generator": "0.0.8",
     "typechain": "0.3.14",
     "typescript": "3.7.2",
-<<<<<<< HEAD
-    "web3": "1.2.4",
+    "web3": "1.2.1",
+    "ethereumjs-util": "6.2.0",
     "abi-decoder": "1.2.0"
-=======
-    "web3": "1.2.1",
-    "ethereumjs-util": "6.2.0"
->>>>>>> d2db2b9d
   }
 }