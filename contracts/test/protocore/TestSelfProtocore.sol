pragma solidity >=0.5.0 <0.6.0;

// Copyright 2019 OpenST Ltd.
//
// Licensed under the Apache License, Version 2.0 (the "License");
// you may not use this file except in compliance with the License.
// You may obtain a copy of the License at
//
//    http://www.apache.org/licenses/LICENSE-2.0
//
// Unless required by applicable law or agreed to in writing, software
// distributed under the License is distributed on an "AS IS" BASIS,
// WITHOUT WARRANTIES OR CONDITIONS OF ANY KIND, either express or implied.
// See the License for the specific language governing permissions and
// limitations under the License.

import "../../consensus/CoconsensusI.sol";
import "../../protocore/SelfProtocore.sol";

contract TestSelfProtocore is SelfProtocore {

    /* Storage */

    CoconsensusI public coconsensus;

    function setCoconsensus(address _coconsensus) external {
        coconsensus = CoconsensusI(_coconsensus);
    }

    function setOpenKernelHeight(uint256 _openKernelHeight) external {
        openKernelHeight = _openKernelHeight;
    }

    function setGenesisStorage(
        bytes32 _genesisAuxiliaryMetachainId,
        bytes32 _genesisDomainSeparator,
        uint256 _genesisEpochLength,
        uint256 _genesisDynasty,
        uint256 _genesisProposedMetablockHeight,
        bytes32 _genesisAuxiliaryParentVoteMessageHash,
        bytes32 _genesisAuxiliarySourceTransitionHash,
        bytes32 _genesisAuxiliarySourceBlockHash,
        uint256 _genesisAuxiliarySourceBlockNumber,
        bytes32 _genesisAuxiliaryTargetBlockHash,
        uint256 _genesisAuxiliaryTargetBlockNumber,
        uint256 _genesisAuxiliaryAccumulatedGas
    )
        external
    {
        genesisAuxiliaryMetachainId = _genesisAuxiliaryMetachainId;
        genesisDomainSeparator = _genesisDomainSeparator;
        genesisEpochLength = _genesisEpochLength;
        genesisDynasty = _genesisDynasty;
        genesisProposedMetablockHeight = _genesisProposedMetablockHeight;
        genesisAuxiliaryParentVoteMessageHash = _genesisAuxiliaryParentVoteMessageHash;
        genesisAuxiliarySourceTransitionHash = _genesisAuxiliarySourceTransitionHash;
        genesisAuxiliarySourceBlockHash = _genesisAuxiliarySourceBlockHash;
        genesisAuxiliarySourceBlockNumber = _genesisAuxiliarySourceBlockNumber;
        genesisAuxiliaryTargetBlockHash = _genesisAuxiliaryTargetBlockHash;
        genesisAuxiliaryTargetBlockNumber = _genesisAuxiliaryTargetBlockNumber;
        genesisAuxiliaryAccumulatedGas = _genesisAuxiliaryAccumulatedGas;
    }

    function getCoconsensus()
		public
		view
		returns (CoconsensusI)
	{
        return coconsensus;
    }

<<<<<<< HEAD
    /** @notice Set the dynasty for the testing purpose */
    function setDynasty(uint256 _dynasty) external {
        dynasty = _dynasty;
    }

    /**
     * @notice This function is used to test the
     *         `Coconsensus::finaliseCheckpoint`, the msg.sender for the
     *         `Coconsensus::finaliseCheckpoint` can only be protocore.
     */
    function testFinaliseCheckpoint(
        bytes32 _metachainId,
        uint256 _blockNumber,
        bytes32 _blockHash
    )
        external
    {
        getCoconsensus().finaliseCheckpoint(
            _metachainId,
            _blockNumber,
            _blockHash
        );
    }

=======
>>>>>>> 894de22a
    function fvsVoteCount(
        bytes32 _voteMessageHash,
        uint256 _height
    )
        external
        view
        returns (uint256)
    {
        return links[_voteMessageHash].fvsVoteCount[_height];
    }
}<|MERGE_RESOLUTION|>--- conflicted
+++ resolved
@@ -69,7 +69,6 @@
         return coconsensus;
     }
 
-<<<<<<< HEAD
     /** @notice Set the dynasty for the testing purpose */
     function setDynasty(uint256 _dynasty) external {
         dynasty = _dynasty;
@@ -94,8 +93,6 @@
         );
     }
 
-=======
->>>>>>> 894de22a
     function fvsVoteCount(
         bytes32 _voteMessageHash,
         uint256 _height
