pragma solidity ^0.5.0;

// Copyright 2019 OpenST Ltd.
//
// Licensed under the Apache License, Version 2.0 (the "License");
// you may not use this file except in compliance with the License.
// You may obtain a copy of the License at
//
//    http://www.apache.org/licenses/LICENSE-2.0
//
// Unless required by applicable law or agreed to in writing, software
// distributed under the License is distributed on an "AS IS" BASIS,
// WITHOUT WARRANTIES OR CONDITIONS OF ANY KIND, either express or implied.
// See the License for the specific language governing permissions and
// limitations under the License.

import "../../committee/Committee.sol";
import "../../consensus/ConsensusI.sol";

contract CommitteeMockConsensus is ConsensusI {

    /* Storage */

    /** Precommits under consideration of committees. */
    mapping(address /* committee */ => bytes32 /* commit */) public decisions;


    /* External Functions */

    function registerCommitteeDecision(
        bytes32 /* _metachainId */,
        bytes32 _committeeDecision
    )
        external
    {
        require(
            decisions[msg.sender] == bytes32(0),
            "Committee's decision has been registered."
        );

        decisions[msg.sender] = _committeeDecision;
    }

    function reputation()
        external
        view
        returns (ReputationI)
    {
    }

    function coreValidatorThresholds()
        external
        view
        returns (uint256, uint256)
    {
    }

    function precommitMetablock(
        bytes32 /* _metachainId */,
        bytes32 /* _proposal */
    )
        external
    {
    }

<<<<<<< HEAD
    function newMetaChain(
        address /* _anchor */,
        uint256 /* _epochLength */,
        uint256 /* _rootBlockHeight */
    )
=======
    function newMetaChain()
>>>>>>> 53768a25
        external
        returns(bytes32 metachainId_)
    {
    }

    function enterCommittee(
        address _committee,
        address _validator,
        address _furtherMember
    )
        external
    {
        Committee(_committee).enterCommittee(
            _validator,
            _furtherMember
        );
    }
}<|MERGE_RESOLUTION|>--- conflicted
+++ resolved
@@ -63,15 +63,7 @@
     {
     }
 
-<<<<<<< HEAD
-    function newMetaChain(
-        address /* _anchor */,
-        uint256 /* _epochLength */,
-        uint256 /* _rootBlockHeight */
-    )
-=======
     function newMetaChain()
->>>>>>> 53768a25
         external
         returns(bytes32 metachainId_)
     {
