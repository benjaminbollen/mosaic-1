--- conflicted
+++ resolved
@@ -116,16 +116,11 @@
     /** Coinbase split per mille */
     uint256 public coinbaseSplitPerMille;
 
-<<<<<<< HEAD
     /** Mapping of a metablock number to a metablock (per metachain).  */
-    mapping(bytes20 => mapping(uint256 => Metablock)) public metablockchains;
-=======
-    /** Block hash of heads of Metablockchains */
-    mapping(bytes32 /* metachainId */ => bytes32 /* MetablockHash */) public metablockHeaderTips;
->>>>>>> d98bb486
+    mapping(bytes32 => mapping(uint256 => Metablock)) public metablockchains;
 
     /** Metablocks' heights per metachain. */
-    mapping(bytes20 => uint256) public metablockTips;
+    mapping(bytes32 => uint256) public metablockTips;
 
     /** Assigned core for a given metachain id */
     mapping(bytes32 /* metachainId */ => address /* core */) public assignments;
@@ -142,16 +137,8 @@
     /** Committees' decisions. */
     mapping(address /* committee */ => bytes32 /* commit */) public decisions;
 
-<<<<<<< HEAD
-    /** Assigned anchor for a given chainId. */
-    mapping(bytes20 => address) public anchors;
-=======
-    /** Linked-list of committees */
-    mapping(address => address) public committees;
-
     /** Assigned anchor for a given metachain id */
     mapping(bytes32 => address) public anchors;
->>>>>>> d98bb486
 
     /** Reputation contract for validators */
     ReputationI public reputation;
@@ -294,23 +281,23 @@
      * @notice Precommits a metablock.
      *
      * @dev Function requires:
-     *          - the given chain id is not 0
+     *          - the given metachain id is not 0
      *          - the given metablock hash is not 0
      *          - only an active core can call
-     *          - caller (core) and the given chain id are matching
+     *          - caller (core) and the given metachain id are matching
      *          - there is no precommit by associated the core
      *          - the corresponding metablock round is 'Undefined'
      */
     function precommitMetablock(
-        bytes20 _chainId,
+        bytes32 _metachainId,
         bytes32 _metablockHash
     )
         external
         onlyCore
     {
         require(
-            _chainId != bytes20(0),
-            "Chain id is 0"
+            _metachainId != bytes32(0),
+            "Metachain id is 0"
         );
 
         require(
@@ -318,39 +305,39 @@
             "Proposal is 0."
         );
 
-        address core = assignments[_chainId];
+        address core = assignments[_metachainId];
 
         require(
             msg.sender == core,
             "Wrong core is precommitting."
         );
 
-        goToPrecommitRound(_chainId, _metablockHash);
+        goToPrecommitRound(_metachainId, _metablockHash);
     }
 
     /**
      * @notice Forms a new committee to verify the precommit proposal.
      *
      * @dev Function requires:
-     *          - the given chain id is not 0
-     *          - core has precommitted for the given chain id
+     *          - the given metachain id is not 0
+     *          - core has precommitted for the given metachain id
      *          - the current block height is bigger than the precommitt's
      *            committee formation height
      *          - committee formation blocksegment must be in the most
      *            recent 256 blocks.
      */
-    function formCommittee(bytes20 _chainId)
+    function formCommittee(bytes32 _metachainId)
         external
     {
         require(
-            _chainId != bytes20(0),
-            "Chain id is 0"
+            _metachainId != bytes32(0),
+            "Metachain id is 0"
         );
 
         (
             bytes32 metablockHash,
             uint256 roundBlockNumber
-        ) = goToCommitteeFormedRound(_chainId);
+        ) = goToCommitteeFormedRound(_metachainId);
 
         uint256 committeeFormationBlockHeight = roundBlockNumber.add(
             COMMITTEE_FORMATION_LENGTH
@@ -420,22 +407,22 @@
      * @notice Registers committee decision.
      *
      * @dev Function requires:
-     *          - the given chain id is not 0
+     *          - the given metachain id is not 0
      *          - only committee can call
      *          - committee has not yet registered its decision
      *
      * @param _committeeDecision Decision of a caller committee.
      */
     function registerCommitteeDecision(
-        bytes20 _chainId,
+        bytes32 _metachainId,
         bytes32 _committeeDecision
     )
         external
         onlyCommittee
     {
         require(
-            _chainId != bytes20(0),
-            "Chain id is 0"
+            _metachainId != bytes32(0),
+            "Metachain id is 0"
         );
 
         require(
@@ -443,7 +430,7 @@
             "Committee's decision has been already registered."
         );
 
-        goToCommitteeDecidedRound(_chainId);
+        goToCommitteeDecidedRound(_metachainId);
 
         decisions[msg.sender] = _committeeDecision;
     }
@@ -454,7 +441,7 @@
      * @dev Function requires:
      *          - block header should match with source blockhash
      *          - metachain id should not be 0
-     *          - a core for the specified chain id should exist
+     *          - a core for the specified metachain id should exist
      *          - precommit for the corresponding core should exist
      *          - committee should have been formed for the precommit
      *          - committee decision should match with the specified
@@ -462,7 +449,7 @@
      *          - committee decision should match with the core's precommit
      *          - the given metablock parameters should match with the
      *            core's precommit.
-     *          - anchor contract for the given chain id should exist
+     *          - anchor contract for the given metachain id should exist
      *
      * @param _metachainId Metachain id.
      * @param _rlpBlockHeader RLP ecoded block header.
@@ -494,7 +481,7 @@
     )
         external
     {
-        bytes32 metablockHash = goToCommittedRound(_chainId);
+        bytes32 metablockHash = goToCommittedRound(_metachainId);
 
         require(
             _source == keccak256(_rlpBlockHeader),
@@ -610,8 +597,8 @@
      * @dev Function requires:
      *          - metachain id should not be 0.
      *          - core address should not be 0.
-     *          - core should be assigned for the specified chain id.
-     *          - core for the specified chain id should exist.
+     *          - core should be assigned for the specified metachain id.
+     *          - core for the specified metachain id should exist.
      *
      * @param _metachainId Metachain id that validator wants to logout.
      * @param _core Core address that validator wants to logout.
@@ -639,7 +626,7 @@
 
         require(
             isCore(_core),
-            "There is no core for the specified chain id."
+            "There is no core for the specified metachain id."
         );
 
         CoreI(_core).logout(msg.sender);
@@ -647,7 +634,7 @@
     }
 
     /**
-     * @notice Creates a new meta chain given an anchor.
+     * @notice Creates a new metachain given an anchor.
      *         This can be called only by axiom.
      *
      * @dev Function requires:
@@ -763,9 +750,6 @@
         return status >= CoreStatus.creation;
     }
 
-    /**
-     * It returns chain id.
-     */
     function getChainId()
         internal
         pure
@@ -806,11 +790,11 @@
 
     /* Private functions */
 
-    function goToPrecommitRound(bytes20 _chainId, bytes32 _metablockHash)
+    function goToPrecommitRound(bytes32 _metachainId, bytes32 _metablockHash)
         private
     {
-        uint256 metablockTip = metablockTips[_chainId];
-        Metablock storage metablock = metablockchains[_chainId][metablockTip];
+        uint256 metablockTip = metablockTips[_metachainId];
+        Metablock storage metablock = metablockchains[_metachainId][metablockTip];
 
         assert(metablock.round == MetablockRound.Undefined);
         assert(metablock.metablockHash == bytes32(0));
@@ -821,16 +805,16 @@
         metablock.roundBlockNumber = block.number;
     }
 
-    function goToCommitteeFormedRound(bytes20 _chainId)
+    function goToCommitteeFormedRound(bytes32 _metachainId)
         private
         returns(bytes32 metablockHash_, uint256 roundBlockNumber_)
     {
-        uint256 metablockTip = metablockTips[_chainId];
-        Metablock storage metablock = metablockchains[_chainId][metablockTip];
+        uint256 metablockTip = metablockTips[_metachainId];
+        Metablock storage metablock = metablockchains[_metachainId][metablockTip];
 
         require(
             metablock.round == MetablockRound.Precommitted,
-            "Core has not precommitted for the given chain id."
+            "Core has not precommitted for the given metachain id."
         );
         assert(metablock.metablockHash != bytes32(0));
         assert(metablock.roundBlockNumber < block.number);
@@ -842,11 +826,11 @@
         metablock.roundBlockNumber = block.number;
     }
 
-    function goToCommitteeDecidedRound(bytes20 _chainId)
+    function goToCommitteeDecidedRound(bytes32 _metachainId)
         private
     {
-        uint256 metablockTip = metablockTips[_chainId];
-        Metablock storage metablock = metablockchains[_chainId][metablockTip];
+        uint256 metablockTip = metablockTips[_metachainId];
+        Metablock storage metablock = metablockchains[_metachainId][metablockTip];
 
         assert(metablock.round == MetablockRound.CommitteeFormed);
         assert(metablock.metablockHash != bytes32(0));
@@ -856,12 +840,12 @@
         metablock.roundBlockNumber = block.number;
     }
 
-    function goToCommittedRound(bytes20 _chainId)
+    function goToCommittedRound(bytes32 _metachainId)
         private
         returns (bytes32 metablockHash_)
     {
-        uint256 metablockTip = metablockTips[_chainId];
-        Metablock storage metablock = metablockchains[_chainId][metablockTip];
+        uint256 metablockTip = metablockTips[_metachainId];
+        Metablock storage metablock = metablockchains[_metachainId][metablockTip];
 
         require(
             metablock.round == MetablockRound.CommitteeDecided,
@@ -875,7 +859,7 @@
         metablock.round = MetablockRound.Committed;
         metablock.roundBlockNumber = block.number;
 
-        metablockTips[_chainId] = metablockTips[_chainId].add(1);
+        metablockTips[_metachainId] = metablockTips[_metachainId].add(1);
     }
 
     function assertCommit(
@@ -933,7 +917,7 @@
      * @dev Function requires:
      *          - anchor for specified metachain id should exist.
      *
-     * @param _metachainId Chain id.
+     * @param _metachainId Metachain id.
      * @param _rlpBlockHeader RLP encoded block header
      */
     function anchorStateRoot(
@@ -1039,7 +1023,7 @@
      * @dev Function requires:
      *          - metachain id should not be 0.
      *          - core address should not be 0.
-     *          - core should be assigned for the specified chain id.
+     *          - core should be assigned for the specified metachain id.
      *          - withdrawal address can't be 0.
      *
      * @param _metachainId Metachain id.
@@ -1055,7 +1039,7 @@
         view
     {
         require(
-            _metachainId != bytes20(0),
+            _metachainId != bytes32(0),
             "Metachain id is 0."
         );
 
