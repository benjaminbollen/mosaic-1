pragma solidity >=0.5.0 <0.6.0;

// Copyright 2020 OpenST Ltd.
//
// Licensed under the Apache License, Version 2.0 (the "License");
// you may not use this file except in compliance with the License.
// You may obtain a copy of the License at
//
//    http://www.apache.org/licenses/LICENSE-2.0
//
// Unless required by applicable law or agreed to in writing, software
// distributed under the License is distributed on an "AS IS" BASIS,
// WITHOUT WARRANTIES OR CONDITIONS OF ANY KIND, either express or implied.
// See the License for the specific language governing permissions and
// limitations under the License.

import "../anchor/ObserverInterface.sol";
import "../block/BlockHeader.sol";
import "../consensus/GenesisCoconsensus.sol";
import "../consensus-gateway/ConsensusCogatewayInterface.sol";
import "../protocore/ProtocoreInterface.sol";
import "../protocore/SelfProtocoreInterface.sol";
import "../proxies/MasterCopyNonUpgradable.sol";
import "../reputation/CoreputationInterface.sol";
import "../version/MosaicVersion.sol";
import "../vote-message/VoteMessage.sol";

import "openzeppelin-solidity/contracts/math/SafeMath.sol";

/**
 * @title Coconsensus contract - This mirrors the consensus contract on
 *        the auxiliary chain.
 */
contract Coconsensus is
    MasterCopyNonUpgradable,
    GenesisCoconsensus,
    VoteMessage,
    MosaicVersion
{
    /* Usings */

    using SafeMath for uint256;


    /* Enums */

    /** Enum for status of committed checkpoint. */
    enum CheckpointCommitStatus {
        Undefined,
        Finalized,
        Committed
    }


    /* Structs */

    /** Struct to track dynasty and checkpoint commit status of a block. */
    struct Block {
        bytes32 blockHash;
        CheckpointCommitStatus commitStatus;
        uint256 statusDynasty;
    }


    /* Constants */

    /** EIP-712 type hash for Kernel. */
    bytes32 public constant KERNEL_TYPEHASH = keccak256(
        "Kernel(uint256 height,bytes32 parent,address[] updatedValidators,uint256[] updatedReputation,uint256 gasTarget,uint256 gasPrice)"
    );

    /**
     * Sentinel pointer for marking the ending of circular,
     * linked-list of genesis metachain ids.
     */
    bytes32 public constant SENTINEL_METACHAIN_ID = bytes32(
        0xffffffffffffffffffffffffffffffffffffffffffffffffffffffffffffffff
    );


    /* Storage */

    /** Metachain id of the origin chain. */
    bytes32 public originMetachainId;

    /** Metachain id of the auxiliary chain (self). */
    bytes32 public selfMetachainId;

    /**
     * Relative self dynasty of self protocore. This will be incremented when the
     * self protocore contract will call `finalizeCheckpoint`
     */
    uint256 public relativeSelfDynasty;

    /** Mapping to track the finalised blocks of each metachain. */
    mapping (bytes32 /* metachainId */ =>
        mapping(uint256 /* blocknumber */ => Block)
    ) public blockchains;

    /**
     * Mapping of metachain id to latest block number(tip) stored
     * in blockchains.
     */
    mapping (bytes32 /* metachainId */ => uint256 /* blocknumber */) public blockTips;

    /** Mapping of metachain id to the protocore contract address. */
    mapping (bytes32 /* metachainId */ => ProtocoreInterface) public protocores;

    /** Mapping of metachain id to the observers contract address. */
    mapping (bytes32 /* metachainId */ => ObserverInterface) public observers;

    /** Mapping of metachain id to the domain separators. */
    mapping (bytes32 /* metachainId */ => bytes32 /* domain separator */) public domainSeparators;

    /** Coreputation contract address. */
    address private COREPUTATION = address(
        0x0000000000000000000000000000000000004D01
    );

    /** Consensus cogateway contract address. */
    address private CONSENSUS_COGATEWAY = address(
        0x0000000000000000000000000000000000004d02
    );


    /* Modifiers */

    modifier onlyRunningProtocore(bytes32 _metachainId)
    {
        require(
            msg.sender == address(protocores[_metachainId]),
            "Protocore is not available for the given metachain id."
        );

        _;
    }


    /* Special Functions */

    /**
     * @notice Setup function does the initialization of all the mosaic
     *         contracts on the auxiliary chain.
     *
     * @dev This function can be called only once.
     */
    function setup() public {

        require(
            selfMetachainId == bytes32(0),
            "Coconsensus contract is already initialized."
        );

        originMetachainId = genesisOriginMetachainId;

        selfMetachainId = genesisSelfMetachainId;

        bytes32 currentMetachainId = genesisMetachainIds[SENTINEL_METACHAIN_ID];

        // Loop through the genesis metachainId link list.
        while (currentMetachainId != SENTINEL_METACHAIN_ID) {

            // Setup protocore contract for the given metachain id.
            setupProtocore(currentMetachainId);

            // Setup observer contract for the given metachain id.
            setupObserver(currentMetachainId);

            // Traverse to next metachain id from the link list mapping.
            currentMetachainId = genesisMetachainIds[currentMetachainId];
        }
    }


    /* External Functions */

    /**
     * @notice Updates the validator set and its reputations with opening of
     *         a new metablock.
     *
     * @param _metachainId Metachain Id.
     * @param _kernelHeight New kernel height
     * @param _updatedValidators  The array of addresses of the updated validators.
     * @param _updatedReputation The array of reputation that corresponds to
     *                        the updated validators.
     * @param _gasTarget The gas target for the metablock
     * @param _transitionHash Transition hash.
     * @param _source Blockhash of source checkpoint.
     * @param _target Blockhash of target checkpoint.
     * @param _sourceBlockNumber Block number of source checkpoint.
     * @param _targetBlockNumber Block number af target checkpoint.
     *
     * \pre `_metachainId` is self metachain id.
     * \pre `_source` is not 0.
     * \pre `_target` is not 0.
     * \pre `_sourceBlockNumber` is a checkpoint.
     * \pre `_targetBlockNumber` is a checkpoint.
     * \pre `_targetBlockNumber` is greater than `_sourceBlockNumber`.
     * \pre Source checkpoint is finalized.
     * \pre Open kernel hash exists in `ConsensusCogateway` contract for the
     *      given `_kernelHeight`.
     *
     * \post Updates the validator set in self protocore.
     * \post Updates the reputation of validators.
     * \post Opens a new metablock in self protocore.
     */
    function commitCheckpoint(
        bytes32 _metachainId,
        uint256 _kernelHeight,
        address[] calldata _updatedValidators,
        uint256[] calldata _updatedReputation,
        uint256 _gasTarget,
        bytes32 _transitionHash,
        bytes32 _source,
        bytes32 _target,
        uint256 _sourceBlockNumber,
        uint256 _targetBlockNumber
    )
        external
    {
        require(
            _metachainId == selfMetachainId,
            "Metachain id must be self metachain id."
        );

        // Change the status of source block to committed.
        commitCheckpointInternal(_metachainId, _sourceBlockNumber);

        // Assert that the kernel hash is opened.
        bytes32 openKernelHash = assertOpenKernel(
            _kernelHeight,
            _updatedValidators,
            _updatedReputation,
            _gasTarget,
            _transitionHash,
            _source,
            _target,
            _sourceBlockNumber,
            _targetBlockNumber
        );

        ProtocoreInterface protocore = protocores[_metachainId];

        /*
         * Update reputation of validators and update the validator set in self
         * protocore contract.
         */
        updateValidatorSet(
            address(protocore),
            _kernelHeight,
            _updatedValidators,
            _updatedReputation
        );

        // Open new kernel on self protocore contract.
        protocore.openKernel(
            _kernelHeight,
            openKernelHash
        );
    }

    /**
     * @notice finaliseCheckpoint() function finalizes a checkpoint at
     *         a metachain.
     *
     * @param _metachainId A metachain id to finalize a checkpoint.
     * @param _blockNumber A block number of a checkpoint.
     * @param _blockHash A block hash of a checkpoint.
     *
     * \pre `_metachainId` is not 0.
     * \pre `_blockHash` is not 0.
     * \pre `msg.sender` should be the protocore contract.
     * \pre `_blockNumber` must be multiple of epoch length.
     * \pre `_blockNumber` must be greater than the last finalized block number.
     *
     * \post Increment the `relativeSelfDynasty` storage value by one if the
     *       `msg.sender` is self protocore contract address.
     * \post Adds a new `Block` in the `blockchains` mapping.
     * \post Updates the `blockTips` mapping with provided `_blockNumber`.
     */
    function finaliseCheckpoint(
        bytes32 _metachainId,
        uint256 _blockNumber,
        bytes32 _blockHash
    )
        external
        onlyRunningProtocore(_metachainId)
    {
        // Check if the metachain id is not null.
        require(
            _metachainId != bytes32(0),
            "Metachain id must not be null."
        );
        // Check if the blockhash is not null.
        require(
            _blockHash != bytes32(0),
            "Blockhash must not be null."
        );

        /*
         * Assert that the new block number is greater than the last
         * finalised block number.
         */
        uint256 lastFinalisedBlockNumber = blockTips[_metachainId];
        assert(_blockNumber > lastFinalisedBlockNumber);

        /*
         * If the `_metachainId` is `selfMetachainId`, increment the
         * `relativeSelfDynasty` by one.
         */
        if(_metachainId == selfMetachainId) {
            relativeSelfDynasty = relativeSelfDynasty.add(1);
        }

        // Store the finalised block in the mapping.
        Block storage finalisedBlock = blockchains[_metachainId][_blockNumber];
        finalisedBlock.blockHash = _blockHash;
        finalisedBlock.commitStatus = CheckpointCommitStatus.Finalized;
        finalisedBlock.statusDynasty = relativeSelfDynasty;

        // Store the tip.
        blockTips[_metachainId] = _blockNumber;
    }

    /**
     * @notice Observes the given block by anchoring its state root into the
     *         corresponding observer.
     *
     * @param _metachainId Metachain id.
     * @param _rlpBlockHeader RLP encoded block header.
     *
     * \pre `_metachainId` is not 0.
     * \pre `_rlpBlockHeader` is not 0.
     * \pre `_metachainId` is not `selfMetachainId`.
     * \pre A block must exist in `blockchains` storage for the given
     *      `_metachainid` and block number from the decoded `_rlpBlockHeader`.
     * \pre The commit status of the block must be at least `Finalized`.
     * \pre The status dynasty of the block is less than `relativeSelfDynasty`.
     *
     * \post Anchors the state root in the observer contract.
     */
    function observeBlock(
        bytes32 _metachainId,
        bytes calldata _rlpBlockHeader
    )
        external
    {
        require(
            _metachainId != bytes32(0),
            "Metachain id must not be null."
        );

        require(
            _rlpBlockHeader.length != 0,
            "RLP block header must not be null."
        );

        require(
            _metachainId != selfMetachainId,
            "Metachain id must not be self metachain id."
        );

        // Decode the rlp encoded block header.
        BlockHeader.Header memory blockHeader = BlockHeader.decodeHeader(_rlpBlockHeader);

        Block memory finalizedBlock = blockchains[_metachainId][blockHeader.height];

        require(
            finalizedBlock.blockHash == blockHeader.blockHash,
            "Provided block header is not valid."
        );

        require(
            finalizedBlock.commitStatus >= CheckpointCommitStatus.Finalized,
            "Block must be at least finalized."
        );

        require(
            relativeSelfDynasty > finalizedBlock.statusDynasty,
            "Relative self dynasty must be greater than the status dynasty."
        );

        // Get the observer contract.
        ObserverInterface observer = observers[_metachainId];

        // Anchor the state root.
        observer.anchorStateRoot(blockHeader.height, blockHeader.stateRoot);
    }


    /* Internal Functions */

    /** @notice Get the coreputation contract address. */
    function getCoreputation()
        internal
        view
        returns (CoreputationInterface)
    {
        return CoreputationInterface(COREPUTATION);
    }

    /** @notice Get the consensus cogateway contract address. */
    function getConsensusCogateway()
        internal
        view
        returns (ConsensusCogatewayInterface)
    {
        return ConsensusCogatewayInterface(CONSENSUS_COGATEWAY);
    }

    /**
     * @notice Takes the parameters of a kernel object and returns the
     *         typed hash of it.
     *
     * @param _domainSeparator Domain separator.
     * @param _height The height of metablock.
     * @param _parent The hash of this metablock's parent.
     * @param _updatedValidators  The array of addresses of the updated validators.
     * @param _updatedReputation The array of reputation that corresponds to
     *                        the updated validators.
     * @param _gasTarget The gas target for this metablock.
     *
     * @return hash_ The hash of kernel.
     */
    function hashKernel(
        bytes32 _domainSeparator,
        uint256 _height,
        bytes32 _parent,
        address[] memory _updatedValidators,
        uint256[] memory _updatedReputation,
        uint256 _gasTarget
    )
        internal
        pure
        returns (bytes32 hash_)
    {
        bytes32 typedKernelHash = keccak256(
            abi.encode(
                KERNEL_TYPEHASH,
                _height,
                _parent,
                _updatedValidators,
                _updatedReputation,
                _gasTarget
            )
        );

        hash_ = keccak256(
            abi.encodePacked(
                byte(0x19),
                byte(0x01),
                _domainSeparator,
                typedKernelHash
            )
        );
    }


    /* Private Functions */

    /**
     * @notice Do the initial setup of protocore contract and initialize the
     *         storage of coconsensus contract.
     *
     * @param _metachainId Metachain id.
     *
     * \post Adds newly setup protocore's address into protocores storage variable.
     * \post Adds newly setup protocore's domain separator into domainSeparators
     *       storage variable.
     * \post Adds a new Block into blockchain storage variable.
     * \post Updates blockTips storage variable with the latest finalized
     *       checkpoint's block number of the newly setup protocore.
     */
    function setupProtocore(bytes32 _metachainId) private {

        // Get the protocore contract address from the genesis storage.
        address protocoreAddress = genesisProtocores[_metachainId];

<<<<<<< HEAD
        require(
            protocoreAddress != address(0),
            "Protocore address must not be null."
        );

        ProtocoreInterface protocore = ProtocoreInterface(protocoreAddress);
=======
        ProtocoreI protocore = ProtocoreI(protocoreAddress);
>>>>>>> 58e70db1

        // Store the protocore address in protocores mapping.
        protocores[_metachainId] = protocore;

        // Setup protocore.
        ( bytes32 blockHash, uint256 blockNumber ) = protocore.setup();

        // Get the domain separator and store it in domainSeparators mapping.
        domainSeparators[_metachainId] = protocore.domainSeparator();

        // Store the block informations in blockchains mapping.
        blockchains[_metachainId][blockNumber] = Block(
            blockHash,
            CheckpointCommitStatus.Finalized,
            relativeSelfDynasty
        );

        // Store the blocknumber as tip.
        blockTips[_metachainId] = blockNumber;
    }

    /**
     * @notice Do the initial setup of observer contract and initialize the
     *         storage of coconsensus contract.
     *
     * @param _metachainId Metachain id
     *
     * \post If observer contract address exists for the given metachain id
     *       then it adds newly setup observer's address into observers
     *       storage variable, otherwise does nothing.
     */
    function setupObserver(bytes32 _metachainId) private {

        // Get the observer contract address from the genesis storage.
        address observerAddress = genesisObservers[_metachainId];
        if(observerAddress != address(0)) {
            ObserverInterface observer = ObserverInterface(observerAddress);

            // Update the observers mapping.
            observers[_metachainId] = observer;

            // Call the setup function.
            observer.setup();
        }
    }

    /**
     * @notice Assert the opening of kernel in consensus cogateway.
     *
     * @param _kernelHeight New kernel height
     * @param _updatedValidators  The array of addresses of the updated validators.
     * @param _updatedReputation The array of reputation that corresponds to
     *                        the updated validators.
     * @param _gasTarget The gas target for this metablock
     * @param _transitionHash Transition hash.
     * @param _source Blockhash of source checkpoint.
     * @param _target Blockhash of target checkpoint.
     * @param _sourceBlockNumber Block number of source checkpoint.
     * @param _targetBlockNumber Block number af target checkpoint.
     *
     * \pre Kernel hash generated from given input parameters is equal to the
     *      kernel hash form consensus cogateway contract for the given
     *      `_kernelHeight`.
     *
     * \post return the kernel hash.
     */
    function assertOpenKernel(
        uint256 _kernelHeight,
        address[] memory _updatedValidators,
        uint256[] memory _updatedReputation,
        uint256 _gasTarget,
        bytes32 _transitionHash,
        bytes32 _source,
        bytes32 _target,
        uint256 _sourceBlockNumber,
        uint256 _targetBlockNumber
    )
        private
        returns (bytes32 kernelHash_)
    {
        // Get the domain separator for the protocore.
        bytes32 domainSeparator = domainSeparators[selfMetachainId];

        /*
         * Get the metablock hash from the input parameters. This will be the
         * parent hash for the new kernel.
         */
        bytes32 metablockHash = VoteMessage.hashVoteMessage(
            domainSeparator,
            _transitionHash,
            _source,
            _target,
            _sourceBlockNumber,
            _targetBlockNumber
        );

        // Generate the kernel hash from the input params.
        kernelHash_ = hashKernel(
            domainSeparator,
            _kernelHeight,
            metablockHash,
            _updatedValidators,
            _updatedReputation,
            _gasTarget
        );

        ConsensusCogatewayInterface consensusCogateway = getConsensusCogateway();

        // Get the open kernel hash from the consensus cogateway contract.
        bytes32 openKernelHash = consensusCogateway.getKernelHash(_kernelHeight);

        require(
            kernelHash_ == openKernelHash,
            "Generated kernel hash is not equal to open kernel hash."
        );
    }

    /**
     * @notice Change the checkpoint commit status of the block to `Committed`.
     *
     * @param _metachainId Metachain id.
     * @param _blockNumber block number.
     *
     * \pre The commit checkpoint status of Block at the given `_blockNumber`
     *      is `Finalized`.
     *
     * \post The checkpoint commit status of the Block at the given
     *       `_blockNumber` is changed to `Committed`.
     */
    function commitCheckpointInternal(
        bytes32 _metachainId,
        uint256 _blockNumber
    )
        private
    {
        Block storage finalizedBlock = blockchains[_metachainId][_blockNumber];
        require(
            finalizedBlock.commitStatus == CheckpointCommitStatus.Finalized,
            "Source checkpoint must be finalized."
        );
        finalizedBlock.commitStatus = CheckpointCommitStatus.Committed;
    }

    /**
     * @notice Add or update the reputation of the validators and also add or
     *         update the validator set in the self protocore contract.
     *
     * @param _protocore Self protocore contract address.
     * @param _kernelHeight Open kernel height.
     * @param _updatedValidators  The array of addresses of the updated validators.
     * @param _updatedReputation The array of reputation that corresponds to
     *                        the updated validators.
     *
     * \post Adds or updates the reputation of validators in `Coreputation` contract.
     * \post Adds or updates the validator set in `SelfProtocore` contract.
     */
    function updateValidatorSet(
        address _protocore,
        uint256 _kernelHeight,
        address[] memory _updatedValidators,
        uint256[] memory _updatedReputation
    )
        private
    {
        SelfProtocoreInterface selfProtocore = SelfProtocoreInterface(_protocore);
        CoreputationInterface coreputation = getCoreputation();

        for (uint256 i = 0; i < _updatedValidators.length; i = i.add(1)) {
            address validator = _updatedValidators[i];
            uint256 reputation = _updatedReputation[i];
            coreputation.upsertValidator(validator, reputation);

            selfProtocore.upsertValidator(
                validator,
                _kernelHeight,
                reputation
            );
        }
    }
}<|MERGE_RESOLUTION|>--- conflicted
+++ resolved
@@ -476,16 +476,7 @@
         // Get the protocore contract address from the genesis storage.
         address protocoreAddress = genesisProtocores[_metachainId];
 
-<<<<<<< HEAD
-        require(
-            protocoreAddress != address(0),
-            "Protocore address must not be null."
-        );
-
         ProtocoreInterface protocore = ProtocoreInterface(protocoreAddress);
-=======
-        ProtocoreI protocore = ProtocoreI(protocoreAddress);
->>>>>>> 58e70db1
 
         // Store the protocore address in protocores mapping.
         protocores[_metachainId] = protocore;
