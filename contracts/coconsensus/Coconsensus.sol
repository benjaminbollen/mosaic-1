pragma solidity >=0.5.0 <0.6.0;

// Copyright 2020 OpenST Ltd.
//
// Licensed under the Apache License, Version 2.0 (the "License");
// you may not use this file except in compliance with the License.
// You may obtain a copy of the License at
//
//    http://www.apache.org/licenses/LICENSE-2.0
//
// Unless required by applicable law or agreed to in writing, software
// distributed under the License is distributed on an "AS IS" BASIS,
// WITHOUT WARRANTIES OR CONDITIONS OF ANY KIND, either express or implied.
// See the License for the specific language governing permissions and
// limitations under the License.

import "../anchor/ObserverI.sol";
import "../block/BlockHeader.sol";
import "../coconsensus/GenesisCoconsensus.sol";
<<<<<<< HEAD
import "../consensus-gateway/ConsensusCogatewayI.sol";
import "../kernel/Kernel.sol";
import "../observer/ObserverI.sol";
=======
>>>>>>> c55423ec
import "../protocore/ProtocoreI.sol";
import "../protocore/SelfProtocoreI.sol";
import "../proxies/MasterCopyNonUpgradable.sol";
import "../reputation/CoreputationI.sol";
import "../version/MosaicVersion.sol";
import "../vote-message/VoteMessage.sol";

import "openzeppelin-solidity/contracts/math/SafeMath.sol";

/**
 * @title Coconsensus contract - This mirrors the consensus contract on
 *        the auxiliary chain.
 */
contract Coconsensus is 
    MasterCopyNonUpgradable,
    GenesisCoconsensus,
    Kernel,
    VoteMessage,
    MosaicVersion
{

    /* Usings */

    using SafeMath for uint256;


    /* Enums */

    /** Enum for status of committed checkpoint. */
    enum CheckpointCommitStatus {
        Undefined,
        Committed,
        Finalized
    }


    /* Structs */

    /** Struct to track dynasty and checkpoint commit status of a block. */
    struct Block {
        bytes32 blockHash;
        CheckpointCommitStatus commitStatus;
        uint256 statusDynasty;
    }


    /* Constants */

    /**
     * Sentinel pointer for marking the ending of circular,
     * linked-list of genesis metachain ids.
     */
<<<<<<< HEAD
    bytes32 public constant SENTINEL_METACHAIN_ID = bytes32(
        0xffffffffffffffffffffffffffffffffffffffffffffffffffffffffffffffff
    );
=======
    bytes32 public constant SENTINEL_METACHAIN_ID = bytes32(0xffffffffffffffffffffffffffffffffffffffffffffffffffffffffffffffff);
>>>>>>> c55423ec


    /* Storage */

    /** Metachain id of the origin chain. */
    bytes32 public originMetachainId;

    /** Metachain id of the auxiliary chain. */
    bytes32 public auxiliaryMetachainId;

    /** Mapping to track the blocks for each metachain. */
    mapping (bytes32 /* metachainId */ =>
        mapping(uint256 /* blocknumber */ => Block)
    ) public blockchains;

    /**
     * Mapping of metachain id to latest block number(tip) stored
     * in blockchains.
     */
    mapping (bytes32 /* metachainId */ => uint256 /* blocknumber */) public blockTips;

    /** Mapping of metachain id to the protocore contract address. */
    mapping (bytes32 /* metachainId */ => ProtocoreI) public protocores;

    /** Mapping of metachain id to the observers contract address. */
    mapping (bytes32 /* metachainId */ => ObserverI) public observers;

    /** Mapping of metachain id to the domain separators. */
    mapping (bytes32 /* metachainId */ => bytes32 /* domain separator */) public domainSeparators;

<<<<<<< HEAD
    /** Coreputation contract address. */
    CoreputationI private COREPUTATION = address(
        0x0000000000000000000000000000000000004D01
    );

    /** Consensus cogateway contract address. */
    ConsensusCogatewayI private CONSENSUS_COGATEWAY = address(
        0x0000000000000000000000000000000000004D02
    );
=======

    /* Modifiers */

    modifier onlyRunningProtocore(bytes32 _metachainId)
    {
        require(
            msg.sender == address(protocores[_metachainId]),
            "Protocore is not available for the given metachain id."
        );

        _;
    }
>>>>>>> c55423ec


    /* Special Functions */

    /**
     * @notice Setup function does the initialization of all the mosaic
     *         contracts on the auxiliary chain.
     *
     * @dev This function can be called only once.
     */
    function setup() public {

        require(
            originMetachainId == bytes32(0),
            "Coconsensus contract is already initialized."
        );

        originMetachainId = genesisOriginMetachainId;
        auxiliaryMetachainId = genesisAuxiliaryMetachainId;

<<<<<<< HEAD
=======
        /*
         * Setup self protocore contract first. All other protocores will
         * require the dynasty from the self protocore to finalise the genesis
         * checkpoint.
         */
        setupProtocores(auxiliaryMetachainId);

>>>>>>> c55423ec
        bytes32 currentMetachainId = genesisMetachainIds[SENTINEL_METACHAIN_ID];

        // Loop through the genesis metachainId link list.
        while (currentMetachainId != SENTINEL_METACHAIN_ID) {
<<<<<<< HEAD
=======
            /*
             * The setup of self protocore is already done as a first step so
             * skip the protocore setup if the current metachain id is equal to
             * the auxiliary metachain id.
             */
            if (currentMetachainId != auxiliaryMetachainId) {
                // Setup protocore contract for the given metachain id.
                setupProtocores(currentMetachainId);
            }
>>>>>>> c55423ec

            // Setup observer contract for the given metachain id.
            setupObservers(currentMetachainId);

<<<<<<< HEAD
            // Setup protocore contract for the given metachain id.
            setupProtocores(currentMetachainId);

=======
>>>>>>> c55423ec
            // Traverse to next metachain id from the link list mapping.
            currentMetachainId = genesisMetachainIds[currentMetachainId];
        }
    }


    /* External Functions */

    /**
<<<<<<< HEAD
     * @notice Updates the validator set and its reputations with opening of
     *         a new metablock.
     *
     * @param _metachainId Metachain Id.
     * @param _kernelHeight New kernel height
     * @param _updatedValidators  The array of addresses of the updated validators.
     * @param _updatedReputation The array of reputation that corresponds to
     *                        the updated validators.
     * @param _gasTarget The gas target for this metablock
     * @param _transitionHash Transition hash.
     * @param _source Blockhash of source checkpoint.
     * @param _target Blockhash of target checkpoint.
     * @param _sourceBlockNumber Block number of source checkpoint.
     * @param _targetBlockNumber Block number af target checkpoint.
     *
     * \pre `_metachainId` is not 0.
     * \pre `_source` is not 0.
     * \pre `_target` is not 0.
     * \pre `_sourceBlockNumber` is a checkpoint.
     * \pre `_targetBlockNumber` is a checkpoint.
     * \pre `_targetBlockNumber` is greater than `_sourceBlockNumber`.
     * \pre Source checkpoint must be finalized.
     *
     * \pre Open kernel hash must exist in `ConsensusCogateway` contract.
     * \post Update the validator set in self protocore.
     * \post Update the reputation of validators.
     * \post Open a new metablock in self protocore.
     */
    function commitCheckpoint(
        bytes32 _metachainId,
        uint256 _kernelHeight,
        address[] calldata _updatedValidators,
        uint256[] calldata _updatedReputation,
        uint256 _gasTarget,
        bytes32 _transitionHash,
        bytes32 _source,
        bytes32 _target,
        uint256 _sourceBlockNumber,
        uint256 _targetBlockNumber
    )
        external
    {
=======
     * @notice finaliseCheckpoint() function finalises a checkpoint at
     *         a metachain.
     *
     * @param _metachainId A metachain id to finalise a checkpoint.
     * @param _blockNumber A block number of a checkpoint.
     * @param _blockHash A block hash of a checkpoint.
     *
     * \pre `_metachainId` is not 0.
     * \pre `_blockHash` is not 0.
     * \pre `msg.sender` should be the protocore contract.
     * \pre `_blockNumber` must be multiple of epoch length.
     * \pre `_blockNumber` must be greater than the last finalized block number.
     *
     * \post Sets the `blockchains` mapping.
     * \post Sets the `blockTips` mapping.
     */
    function finaliseCheckpoint(
        bytes32 _metachainId,
        uint256 _blockNumber,
        bytes32 _blockHash
    )
        external
        onlyRunningProtocore(_metachainId)
    {
        // Check if the metachain id is not null.
>>>>>>> c55423ec
        require(
            _metachainId != bytes32(0),
            "Metachain id must not be null."
        );
<<<<<<< HEAD
        require(
            _source != bytes32(0),
            "Source blockhash must not be null."
        );
        require(
            _target != bytes32(0),
            "Target blockhash must not be null."
        );

        ProtocoreI protocore = protocores[_metachainId];
        uint256 epochLength = protocore.epochLength();
        require(
            _sourceBlockNumber % epochLength == 0,
            "Source block number must be a checkpoint."
        );
        require(
            _targetBlockNumber % epochLength == 0,
            "Target block number must be a checkpoint."
        );
        require(
            _targetBlockNumber > _sourceBlockNumber,
            "Target block number must be greater than source block number."
        );

        Block storage blockStatus = blockchains[_metachainId][_sourceBlockNumber];
        require(
            blockStatus.commitStatus == CheckpointCommitStatus.Finalized,
            "Source checkpoint must be finalized."
        );

        blockStatus.commitStatus = CheckpointCommitStatus.Committed;

        bytes32 domainSeparator = protocore.domainSeparators(_metachainId);
        bytes32 metablockHash = VoteMessage.hashVoteMessage(
            _transitionHash,
            _source,
            _target,
            _sourceBlockNumber,
            _targetBlockNumber,
            domainSeparator
        );

        bytes32 calculatedKernelHash = Kernel.hashKernel(
            _kernelHeight,
            metablockHash,
            _updatedValidators,
            _updatedReputation,
            _gasTarget,
            domainSeparator
        );

        ConsensusCogatewayI consensusCogateway = getConsensusCogateway();
        bytes32 openKernelHash = consensusCogateway.getOpenKernelHash(_kernelHeight);

        require(
            calculatedKernelHash == openKernelHash,
            "Calculated kernel hash is not equal to open kernel hash."
        );

        SelfProtocoreI selfProtocore = SelfProtocoreI(address(protocore));        
        CoreputationI coreputation = getCoreputation();

        for (uint256 i = 0; i < _updatedValidators.length; i = i.add(1)) {
            address validator = _updatedValidators[i];
            uint256 reputation = _updatedReputation[i];
            coreputation.upsertValidator(validator, reputation);

            selfProtocore.upsertValidator(
                validator,
                _kernelHeight,
                reputation
            );
        }

        selfProtocore.openMetablock(_kernelHeight, openKernelHash);
    }


    /* Internal Functions */

    /** @notice Get the coreputation contract address. */
    function getCoreputation()
        internal
        view
        returns (CoreputationI)
    {
        return CoreputationI(COREPUTATION);
    }

    /** @notice Get the consensus cogateway contract address. */
    function getConsensusCogateway()
        internal
        view
        return (ConsensusCogatewayI)
    {
        return ConsensusCogatewayI(CONSENSUS_COGATEWAY);
=======

        // Check if the blockhash is not null.
        require(
            _blockHash != bytes32(0),
            "Blockhash must not be null."
        );

        /*
         * Check if the new block number is greater than the last
         * finalised block number.
         */
        uint256 lastFinalisedBlockNumber = blockTips[_metachainId];
        require(
            _blockNumber > lastFinalisedBlockNumber,
            "The block number of the checkpoint must be greater than the block number of last finalised checkpoint."
        );

        // Check if the block number is multiple of epoch length.
        ProtocoreI protocore = protocores[_metachainId];
        uint256 epochLength = protocore.epochLength();
        require(
            (_blockNumber % epochLength) == 0,
            "Block number must be a checkpoint."
        );

        // Store the finalised block in the mapping.
        Block storage finalisedBlock = blockchains[_metachainId][_blockNumber];
        finalisedBlock.blockHash = _blockHash;
        finalisedBlock.commitStatus = CheckpointCommitStatus.Finalized;

        ProtocoreI selfProtocore = protocores[auxiliaryMetachainId];
        finalisedBlock.statusDynasty = selfProtocore.dynasty();

        // Store the tip.
        blockTips[_metachainId] = _blockNumber;
    }

    /**
     * @notice Anchor the state root in to the observer contracts.
     *
     * @param _metachainId Metachain id.
     * @param _rlpBlockHeader RLP encoded block header.
     *
     * /pre `_metachainId` is not 0.
     * /pre `_rlpBlockHeader` is not 0.
     * /pre `blockHash` should exist in blockchains.
     * /pre The dynasty of the reported block should be less than current dynasty.
     * /pre The reported block should be finalized.
     *
     * /post Anchor the state root in the observer contract.
     */
    function observeBlock(
        bytes32 _metachainId,
        bytes calldata _rlpBlockHeader
    )
        external
    {
        require(
            _metachainId != bytes32(0),
            "Metachain id must not be null."
        );

        require(
            _rlpBlockHeader.length != 0,
            "RLP block header must not be null."
        );

        // Decode the rlp encoded block header.
        BlockHeader.Header memory blockHeader = BlockHeader.decodeHeader(_rlpBlockHeader);

        Block memory blockStatus = blockchains[_metachainId][blockHeader.height];

        require(
            blockStatus.blockHash == blockHeader.blockHash,
            "Provided block header is not valid."
        );

        require(
            blockStatus.commitStatus > CheckpointCommitStatus.Committed,
            "Block must be at least finalized."
        );

        // Get the current dynasty from the self protocore.
        ProtocoreI protocore = protocores[auxiliaryMetachainId];
        uint256 currentDynasty = protocore.dynasty();

        require(
            currentDynasty > blockStatus.statusDynasty,
            "Block dynasty must be less than current dynasty."
        );

        // Get the observer contract.
        ObserverI observer = observers[_metachainId];

        // Anchor the state root.
        observer.anchorStateRoot(blockHeader.height, blockHeader.stateRoot);
>>>>>>> c55423ec
    }

    /* Private Functions */

    /**
     * @notice Do the initial setup of protocore contract and initialize the
     *         storage of coconsensus contract.
     *
<<<<<<< HEAD
     * @param _metachainId Metachain id
=======
     * @param _metachainId Metachain id.
>>>>>>> c55423ec
     *
     * /pre `protocoreAddress` is not 0
     *
     * /post Setup protocore contract.
     * /post Set `protocores` mapping with the protocore address.
     * /post Set `domainSeparators` mapping with domain separator.
     * /post Set `blockchains` mapping with Block object.
     * /post Set `blockTips` mapping with the block number.
     */
    function setupProtocores(bytes32 _metachainId) private {

        // Get the protocore contract address from the genesis storage.
        address protocoreAddress = genesisProtocores[_metachainId];

        require(
            protocoreAddress != address(0),
            "Protocore address must not be null."
        );

        // Setup protocore.
        ProtocoreI protocore = ProtocoreI(protocoreAddress);
        protocore.setup();

        // Store the protocore address in protocores mapping.
        protocores[_metachainId] = protocore;

        // Get the domain separator and store it in domainSeparators mapping.
        domainSeparators[_metachainId] = protocore.domainSeparator();

<<<<<<< HEAD
        // Get metablock height, block number and block hash of the genesis link.
        (
            uint256 metablockHeight,
            uint256 blockNumber,
            bytes32 blockHash
        ) = protocore.latestFinalizedBlock();
=======
        // Get block number and block hash of the genesis link.
        ( uint256 blockNumber, bytes32 blockHash ) = protocore.latestFinalizedCheckpoint();

        // Get the dynasty from self protocore contract.
        ProtocoreI selfProtocore = ProtocoreI(genesisProtocores[auxiliaryMetachainId]);
        uint256 dynasty = selfProtocore.dynasty();
>>>>>>> c55423ec

        // Store the block informations in blockchains mapping.
        blockchains[_metachainId][blockNumber] = Block(
            blockHash,
            CheckpointCommitStatus.Finalized,
<<<<<<< HEAD
            metablockHeight
=======
            dynasty
>>>>>>> c55423ec
        );

        // Store the blocknumber as tip.
        blockTips[_metachainId] = blockNumber;
    }

    /**
     * @notice Do the initial setup of observer contract and initialize the
     *         storage of coconsensus contract.
     *
     * @param _metachainId Metachain id
     *
     * /pre `observerAddress` is not 0
     *
     * /post Setup observer contract.
     * /post Set `observers` mapping with the observer address.
     */
    function setupObservers(bytes32 _metachainId) private {
<<<<<<< HEAD

        // Get the observer contract address from the genesis storage.
        address observerAddress = genesisObservers[_metachainId];
        require(
            observerAddress != address(0),
            "Observer address must not be null."
        );

        // Call the setup function.
        ObserverI observer = ObserverI(observerAddress);
        observer.setup();

        // Update the observers mapping.
        observers[_metachainId] = observer;
=======
        // Get the observer contract address from the genesis storage.
        address observerAddress = genesisObservers[_metachainId];
        if(observerAddress != address(0)) {
            // Call the setup function.
            ObserverI observer = ObserverI(observerAddress);
            observer.setup();

            // Update the observers mapping.
            observers[_metachainId] = observer;
        }
>>>>>>> c55423ec
    }
}<|MERGE_RESOLUTION|>--- conflicted
+++ resolved
@@ -17,12 +17,9 @@
 import "../anchor/ObserverI.sol";
 import "../block/BlockHeader.sol";
 import "../coconsensus/GenesisCoconsensus.sol";
-<<<<<<< HEAD
 import "../consensus-gateway/ConsensusCogatewayI.sol";
 import "../kernel/Kernel.sol";
 import "../observer/ObserverI.sol";
-=======
->>>>>>> c55423ec
 import "../protocore/ProtocoreI.sol";
 import "../protocore/SelfProtocoreI.sol";
 import "../proxies/MasterCopyNonUpgradable.sol";
@@ -75,13 +72,9 @@
      * Sentinel pointer for marking the ending of circular,
      * linked-list of genesis metachain ids.
      */
-<<<<<<< HEAD
     bytes32 public constant SENTINEL_METACHAIN_ID = bytes32(
         0xffffffffffffffffffffffffffffffffffffffffffffffffffffffffffffffff
     );
-=======
-    bytes32 public constant SENTINEL_METACHAIN_ID = bytes32(0xffffffffffffffffffffffffffffffffffffffffffffffffffffffffffffffff);
->>>>>>> c55423ec
 
 
     /* Storage */
@@ -112,7 +105,6 @@
     /** Mapping of metachain id to the domain separators. */
     mapping (bytes32 /* metachainId */ => bytes32 /* domain separator */) public domainSeparators;
 
-<<<<<<< HEAD
     /** Coreputation contract address. */
     CoreputationI private COREPUTATION = address(
         0x0000000000000000000000000000000000004D01
@@ -122,7 +114,7 @@
     ConsensusCogatewayI private CONSENSUS_COGATEWAY = address(
         0x0000000000000000000000000000000000004D02
     );
-=======
+
 
     /* Modifiers */
 
@@ -135,7 +127,6 @@
 
         _;
     }
->>>>>>> c55423ec
 
 
     /* Special Functions */
@@ -156,8 +147,6 @@
         originMetachainId = genesisOriginMetachainId;
         auxiliaryMetachainId = genesisAuxiliaryMetachainId;
 
-<<<<<<< HEAD
-=======
         /*
          * Setup self protocore contract first. All other protocores will
          * require the dynasty from the self protocore to finalise the genesis
@@ -165,13 +154,10 @@
          */
         setupProtocores(auxiliaryMetachainId);
 
->>>>>>> c55423ec
         bytes32 currentMetachainId = genesisMetachainIds[SENTINEL_METACHAIN_ID];
 
         // Loop through the genesis metachainId link list.
         while (currentMetachainId != SENTINEL_METACHAIN_ID) {
-<<<<<<< HEAD
-=======
             /*
              * The setup of self protocore is already done as a first step so
              * skip the protocore setup if the current metachain id is equal to
@@ -181,17 +167,10 @@
                 // Setup protocore contract for the given metachain id.
                 setupProtocores(currentMetachainId);
             }
->>>>>>> c55423ec
 
             // Setup observer contract for the given metachain id.
             setupObservers(currentMetachainId);
 
-<<<<<<< HEAD
-            // Setup protocore contract for the given metachain id.
-            setupProtocores(currentMetachainId);
-
-=======
->>>>>>> c55423ec
             // Traverse to next metachain id from the link list mapping.
             currentMetachainId = genesisMetachainIds[currentMetachainId];
         }
@@ -201,7 +180,6 @@
     /* External Functions */
 
     /**
-<<<<<<< HEAD
      * @notice Updates the validator set and its reputations with opening of
      *         a new metablock.
      *
@@ -244,7 +222,88 @@
     )
         external
     {
-=======
+        require(
+            _metachainId != bytes32(0),
+            "Metachain id must not be null."
+        );
+        require(
+            _source != bytes32(0),
+            "Source blockhash must not be null."
+        );
+        require(
+            _target != bytes32(0),
+            "Target blockhash must not be null."
+        );
+
+        ProtocoreI protocore = protocores[_metachainId];
+        uint256 epochLength = protocore.epochLength();
+        require(
+            _sourceBlockNumber % epochLength == 0,
+            "Source block number must be a checkpoint."
+        );
+        require(
+            _targetBlockNumber % epochLength == 0,
+            "Target block number must be a checkpoint."
+        );
+        require(
+            _targetBlockNumber > _sourceBlockNumber,
+            "Target block number must be greater than source block number."
+        );
+
+        Block storage blockStatus = blockchains[_metachainId][_sourceBlockNumber];
+        require(
+            blockStatus.commitStatus == CheckpointCommitStatus.Finalized,
+            "Source checkpoint must be finalized."
+        );
+
+        blockStatus.commitStatus = CheckpointCommitStatus.Committed;
+
+        bytes32 domainSeparator = protocore.domainSeparators(_metachainId);
+        bytes32 metablockHash = VoteMessage.hashVoteMessage(
+            _transitionHash,
+            _source,
+            _target,
+            _sourceBlockNumber,
+            _targetBlockNumber,
+            domainSeparator
+        );
+
+        bytes32 calculatedKernelHash = Kernel.hashKernel(
+            _kernelHeight,
+            metablockHash,
+            _updatedValidators,
+            _updatedReputation,
+            _gasTarget,
+            domainSeparator
+        );
+
+        ConsensusCogatewayI consensusCogateway = getConsensusCogateway();
+        bytes32 openKernelHash = consensusCogateway.getOpenKernelHash(_kernelHeight);
+
+        require(
+            calculatedKernelHash == openKernelHash,
+            "Calculated kernel hash is not equal to open kernel hash."
+        );
+
+        SelfProtocoreI selfProtocore = SelfProtocoreI(address(protocore));        
+        CoreputationI coreputation = getCoreputation();
+
+        for (uint256 i = 0; i < _updatedValidators.length; i = i.add(1)) {
+            address validator = _updatedValidators[i];
+            uint256 reputation = _updatedReputation[i];
+            coreputation.upsertValidator(validator, reputation);
+
+            selfProtocore.upsertValidator(
+                validator,
+                _kernelHeight,
+                reputation
+            );
+        }
+
+        selfProtocore.openMetablock(_kernelHeight, openKernelHash);
+    }
+
+    /**
      * @notice finaliseCheckpoint() function finalises a checkpoint at
      *         a metachain.
      *
@@ -270,87 +329,105 @@
         onlyRunningProtocore(_metachainId)
     {
         // Check if the metachain id is not null.
->>>>>>> c55423ec
         require(
             _metachainId != bytes32(0),
             "Metachain id must not be null."
         );
-<<<<<<< HEAD
-        require(
-            _source != bytes32(0),
-            "Source blockhash must not be null."
-        );
-        require(
-            _target != bytes32(0),
-            "Target blockhash must not be null."
-        );
-
+        // Check if the blockhash is not null.
+        require(
+            _blockHash != bytes32(0),
+            "Blockhash must not be null."
+        );
+
+        /*
+         * Check if the new block number is greater than the last
+         * finalised block number.
+         */
+        uint256 lastFinalisedBlockNumber = blockTips[_metachainId];
+        require(
+            _blockNumber > lastFinalisedBlockNumber,
+            "The block number of the checkpoint must be greater than the block number of last finalised checkpoint."
+        );
+
+        // Check if the block number is multiple of epoch length.
         ProtocoreI protocore = protocores[_metachainId];
         uint256 epochLength = protocore.epochLength();
         require(
-            _sourceBlockNumber % epochLength == 0,
-            "Source block number must be a checkpoint."
-        );
-        require(
-            _targetBlockNumber % epochLength == 0,
-            "Target block number must be a checkpoint."
-        );
-        require(
-            _targetBlockNumber > _sourceBlockNumber,
-            "Target block number must be greater than source block number."
-        );
-
-        Block storage blockStatus = blockchains[_metachainId][_sourceBlockNumber];
-        require(
-            blockStatus.commitStatus == CheckpointCommitStatus.Finalized,
-            "Source checkpoint must be finalized."
-        );
-
-        blockStatus.commitStatus = CheckpointCommitStatus.Committed;
-
-        bytes32 domainSeparator = protocore.domainSeparators(_metachainId);
-        bytes32 metablockHash = VoteMessage.hashVoteMessage(
-            _transitionHash,
-            _source,
-            _target,
-            _sourceBlockNumber,
-            _targetBlockNumber,
-            domainSeparator
-        );
-
-        bytes32 calculatedKernelHash = Kernel.hashKernel(
-            _kernelHeight,
-            metablockHash,
-            _updatedValidators,
-            _updatedReputation,
-            _gasTarget,
-            domainSeparator
-        );
-
-        ConsensusCogatewayI consensusCogateway = getConsensusCogateway();
-        bytes32 openKernelHash = consensusCogateway.getOpenKernelHash(_kernelHeight);
-
-        require(
-            calculatedKernelHash == openKernelHash,
-            "Calculated kernel hash is not equal to open kernel hash."
-        );
-
-        SelfProtocoreI selfProtocore = SelfProtocoreI(address(protocore));        
-        CoreputationI coreputation = getCoreputation();
-
-        for (uint256 i = 0; i < _updatedValidators.length; i = i.add(1)) {
-            address validator = _updatedValidators[i];
-            uint256 reputation = _updatedReputation[i];
-            coreputation.upsertValidator(validator, reputation);
-
-            selfProtocore.upsertValidator(
-                validator,
-                _kernelHeight,
-                reputation
-            );
-        }
-
-        selfProtocore.openMetablock(_kernelHeight, openKernelHash);
+            (_blockNumber % epochLength) == 0,
+            "Block number must be a checkpoint."
+        );
+
+        // Store the finalised block in the mapping.
+        Block storage finalisedBlock = blockchains[_metachainId][_blockNumber];
+        finalisedBlock.blockHash = _blockHash;
+        finalisedBlock.commitStatus = CheckpointCommitStatus.Finalized;
+
+        ProtocoreI selfProtocore = protocores[auxiliaryMetachainId];
+        finalisedBlock.statusDynasty = selfProtocore.dynasty();
+
+        // Store the tip.
+        blockTips[_metachainId] = _blockNumber;
+    }
+
+    /**
+     * @notice Anchor the state root in to the observer contracts.
+     *
+     * @param _metachainId Metachain id.
+     * @param _rlpBlockHeader RLP encoded block header.
+     *
+     * /pre `_metachainId` is not 0.
+     * /pre `_rlpBlockHeader` is not 0.
+     * /pre `blockHash` should exist in blockchains.
+     * /pre The dynasty of the reported block should be less than current dynasty.
+     * /pre The reported block should be finalized.
+     *
+     * /post Anchor the state root in the observer contract.
+     */
+    function observeBlock(
+        bytes32 _metachainId,
+        bytes calldata _rlpBlockHeader
+    )
+        external
+    {
+        require(
+            _metachainId != bytes32(0),
+            "Metachain id must not be null."
+        );
+
+        require(
+            _rlpBlockHeader.length != 0,
+            "RLP block header must not be null."
+        );
+
+        // Decode the rlp encoded block header.
+        BlockHeader.Header memory blockHeader = BlockHeader.decodeHeader(_rlpBlockHeader);
+
+        Block memory blockStatus = blockchains[_metachainId][blockHeader.height];
+
+        require(
+            blockStatus.blockHash == blockHeader.blockHash,
+            "Provided block header is not valid."
+        );
+
+        require(
+            blockStatus.commitStatus > CheckpointCommitStatus.Committed,
+            "Block must be at least finalized."
+        );
+
+        // Get the current dynasty from the self protocore.
+        ProtocoreI protocore = protocores[auxiliaryMetachainId];
+        uint256 currentDynasty = protocore.dynasty();
+
+        require(
+            currentDynasty > blockStatus.statusDynasty,
+            "Block dynasty must be less than current dynasty."
+        );
+
+        // Get the observer contract.
+        ObserverI observer = observers[_metachainId];
+
+        // Anchor the state root.
+        observer.anchorStateRoot(blockHeader.height, blockHeader.stateRoot);
     }
 
 
@@ -372,105 +449,8 @@
         return (ConsensusCogatewayI)
     {
         return ConsensusCogatewayI(CONSENSUS_COGATEWAY);
-=======
-
-        // Check if the blockhash is not null.
-        require(
-            _blockHash != bytes32(0),
-            "Blockhash must not be null."
-        );
-
-        /*
-         * Check if the new block number is greater than the last
-         * finalised block number.
-         */
-        uint256 lastFinalisedBlockNumber = blockTips[_metachainId];
-        require(
-            _blockNumber > lastFinalisedBlockNumber,
-            "The block number of the checkpoint must be greater than the block number of last finalised checkpoint."
-        );
-
-        // Check if the block number is multiple of epoch length.
-        ProtocoreI protocore = protocores[_metachainId];
-        uint256 epochLength = protocore.epochLength();
-        require(
-            (_blockNumber % epochLength) == 0,
-            "Block number must be a checkpoint."
-        );
-
-        // Store the finalised block in the mapping.
-        Block storage finalisedBlock = blockchains[_metachainId][_blockNumber];
-        finalisedBlock.blockHash = _blockHash;
-        finalisedBlock.commitStatus = CheckpointCommitStatus.Finalized;
-
-        ProtocoreI selfProtocore = protocores[auxiliaryMetachainId];
-        finalisedBlock.statusDynasty = selfProtocore.dynasty();
-
-        // Store the tip.
-        blockTips[_metachainId] = _blockNumber;
-    }
-
-    /**
-     * @notice Anchor the state root in to the observer contracts.
-     *
-     * @param _metachainId Metachain id.
-     * @param _rlpBlockHeader RLP encoded block header.
-     *
-     * /pre `_metachainId` is not 0.
-     * /pre `_rlpBlockHeader` is not 0.
-     * /pre `blockHash` should exist in blockchains.
-     * /pre The dynasty of the reported block should be less than current dynasty.
-     * /pre The reported block should be finalized.
-     *
-     * /post Anchor the state root in the observer contract.
-     */
-    function observeBlock(
-        bytes32 _metachainId,
-        bytes calldata _rlpBlockHeader
-    )
-        external
-    {
-        require(
-            _metachainId != bytes32(0),
-            "Metachain id must not be null."
-        );
-
-        require(
-            _rlpBlockHeader.length != 0,
-            "RLP block header must not be null."
-        );
-
-        // Decode the rlp encoded block header.
-        BlockHeader.Header memory blockHeader = BlockHeader.decodeHeader(_rlpBlockHeader);
-
-        Block memory blockStatus = blockchains[_metachainId][blockHeader.height];
-
-        require(
-            blockStatus.blockHash == blockHeader.blockHash,
-            "Provided block header is not valid."
-        );
-
-        require(
-            blockStatus.commitStatus > CheckpointCommitStatus.Committed,
-            "Block must be at least finalized."
-        );
-
-        // Get the current dynasty from the self protocore.
-        ProtocoreI protocore = protocores[auxiliaryMetachainId];
-        uint256 currentDynasty = protocore.dynasty();
-
-        require(
-            currentDynasty > blockStatus.statusDynasty,
-            "Block dynasty must be less than current dynasty."
-        );
-
-        // Get the observer contract.
-        ObserverI observer = observers[_metachainId];
-
-        // Anchor the state root.
-        observer.anchorStateRoot(blockHeader.height, blockHeader.stateRoot);
->>>>>>> c55423ec
-    }
+    }
+
 
     /* Private Functions */
 
@@ -478,11 +458,7 @@
      * @notice Do the initial setup of protocore contract and initialize the
      *         storage of coconsensus contract.
      *
-<<<<<<< HEAD
-     * @param _metachainId Metachain id
-=======
      * @param _metachainId Metachain id.
->>>>>>> c55423ec
      *
      * /pre `protocoreAddress` is not 0
      *
@@ -512,31 +488,18 @@
         // Get the domain separator and store it in domainSeparators mapping.
         domainSeparators[_metachainId] = protocore.domainSeparator();
 
-<<<<<<< HEAD
-        // Get metablock height, block number and block hash of the genesis link.
-        (
-            uint256 metablockHeight,
-            uint256 blockNumber,
-            bytes32 blockHash
-        ) = protocore.latestFinalizedBlock();
-=======
         // Get block number and block hash of the genesis link.
         ( uint256 blockNumber, bytes32 blockHash ) = protocore.latestFinalizedCheckpoint();
 
         // Get the dynasty from self protocore contract.
         ProtocoreI selfProtocore = ProtocoreI(genesisProtocores[auxiliaryMetachainId]);
         uint256 dynasty = selfProtocore.dynasty();
->>>>>>> c55423ec
 
         // Store the block informations in blockchains mapping.
         blockchains[_metachainId][blockNumber] = Block(
             blockHash,
             CheckpointCommitStatus.Finalized,
-<<<<<<< HEAD
-            metablockHeight
-=======
             dynasty
->>>>>>> c55423ec
         );
 
         // Store the blocknumber as tip.
@@ -555,22 +518,6 @@
      * /post Set `observers` mapping with the observer address.
      */
     function setupObservers(bytes32 _metachainId) private {
-<<<<<<< HEAD
-
-        // Get the observer contract address from the genesis storage.
-        address observerAddress = genesisObservers[_metachainId];
-        require(
-            observerAddress != address(0),
-            "Observer address must not be null."
-        );
-
-        // Call the setup function.
-        ObserverI observer = ObserverI(observerAddress);
-        observer.setup();
-
-        // Update the observers mapping.
-        observers[_metachainId] = observer;
-=======
         // Get the observer contract address from the genesis storage.
         address observerAddress = genesisObservers[_metachainId];
         if(observerAddress != address(0)) {
@@ -581,6 +528,5 @@
             // Update the observers mapping.
             observers[_metachainId] = observer;
         }
->>>>>>> c55423ec
     }
 }