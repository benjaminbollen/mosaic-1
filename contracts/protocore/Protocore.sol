pragma solidity >=0.5.0 <0.6.0;

// Copyright 2020 OpenST Ltd.
//
// Licensed under the Apache License, Version 2.0 (the "License");
// you may not use this file except in compliance with the License.
// You may obtain a copy of the License at
//
//    http://www.apache.org/licenses/LICENSE-2.0
//
// Unless required by applicable law or agreed to in writing, software
// distributed under the License is distributed on an "AS IS" BASIS,
// WITHOUT WARRANTIES OR CONDITIONS OF ANY KIND, either express or implied.
// See the License for the specific language governing permissions and
// limitations under the License.

import "openzeppelin-solidity/contracts/math/SafeMath.sol";

import "../consensus/CoconsensusModule.sol";
import "../version/MosaicVersion.sol";

/**
 * @title Protocore abstract contract acting as a base contract for
 *        OriginProtocore and SelfProtocore contracts.
 */
contract Protocore is MosaicVersion, CoconsensusModule {

    /* Usings */

    using SafeMath for uint256;


    /* Events */

    event KernelOpened (
        uint256 kernelHeight,
        bytes32 kernelHash
    );


    /* Enums */

    enum CheckpointFinalisationStatus {
        Undefined,
        Registered,
        Justified,
        Finalised
    }


    /* Structs */

    struct Link {
        bytes32 parentVoteMessageHash;
        bytes32 targetBlockHash;
        uint256 targetBlockNumber;
        bytes32 sourceTransitionHash;
        uint256 proposedMetablockHeight;
        uint256 forwardVoteCount;
        uint256 forwardVoteCountNextHeight;
        uint256 forwardVoteCountPreviousHeight;
        CheckpointFinalisationStatus targetFinalisation;
    }


    /* Constants */

    /** EIP-712 type hash for a Vote Message */
    bytes32 public constant VOTE_MESSAGE_TYPEHASH = keccak256(
        "VoteMessage(bytes32 transitionHash,bytes32 sourceBlockHash,bytes32 targetBlockHash,uint256 sourceBlockNumber,uint256 targetBlockNumber)"
    );


    /* Storage */

    mapping(bytes32 /* vote message hash */ => Link) public links;

    /** Vote message hash of the latest finalized link */
    bytes32 public latestFinalizedVoteMessageHash;

    /** EIP-712 domain separator. */
    bytes32 public domainSeparator;

    /** Metachain Id */
    bytes32 public metachainId;

    uint256 public openKernelHeight;
    bytes32 public openKernelHash;

    /** Epoch length */
    uint256 public epochLength;

<<<<<<< HEAD
    uint256 public dynasty;
=======
    /** Current dynasty */
    uint256 public dynasty;

>>>>>>> ea318f9b

    /* Special Functions */

    /**
     * @notice setupProtocore() function initializes the current contract.
     *         The function will be called by inherited contracts.
     *
     * @param _metachainId Metachain Id.
     * @param _domainSeparator Domain separator.
     * @param _epochLength Epoch length.
     * @param _dynasty Dynasty number.
     * @param _metablockHeight Metablock height.
     * @param _genesisParentVoteMessageHash Parent vote message hash for the genesis link.
     * @param _genesisSourceTransitionHash Source transition hash for the genesis link.
     * @param _genesisSourceBlockHash Source blockhash for the genesis link.
     * @param _genesisSourceBlockNumber Source block number for the genesis link.
     * @param _genesisTargetBlockHash Target blockhash for the genesis link.
     * @param _genesisTargetBlockNumber Target block number for the genesis link.
     *
     * \pre `_metachainId` is not 0.
     * \pre `_domainSeparator` is not 0.
     * \pre `_epochLength` is not 0.
     * \pre `_genesisSourceBlockNumber` must be multiple of `_epochLength`.
     * \pre `_genesisTargetBlockNumber` must be multiple of `_epochLength`.
     * \pre `_genesisTargetBlockHash` must not be 0.
     * \pre `_genesisTargetBlockNumber` must be greater than or equal to `_genesisSourceBlockNumber`.
     *
     * \post Sets `dynasty` to the given value.
     * \post Sets `domainSeparator` to the given value.
     * \post Sets `epochLength` to the given value.
     * \post Sets `metachainId` to the given value.
     * \post Sets genesis link.
     */
    function setupProtocore(
        bytes32 _metachainId,
        bytes32 _domainSeparator,
        uint256 _epochLength,
        uint256 _dynasty,
        uint256 _metablockHeight,
        bytes32 _genesisParentVoteMessageHash,
        bytes32 _genesisSourceTransitionHash,
        bytes32 _genesisSourceBlockHash,
        uint256 _genesisSourceBlockNumber,
        bytes32 _genesisTargetBlockHash,
        uint256 _genesisTargetBlockNumber
    )
        internal
    {
        require(
            metachainId == bytes32(0),
            "Contract is already initialized."
        );
        require(
            _epochLength != 0,
            "Epoch length is 0."
        );
        require(
            _domainSeparator != bytes32(0),
            "Domain separator must not be null."
        );
        require(
            _genesisSourceBlockNumber % _epochLength == 0,
            "Genesis source block number must be multiple of epoch length."
        );
        require(
            _genesisTargetBlockNumber % _epochLength == 0,
            "Genesis target block number must be multiple of epoch length."
        );
        require(
            _genesisTargetBlockHash != bytes32(0),
            "Genesis target block hash must not be null."
        );
        require(
            _genesisTargetBlockNumber >= _genesisSourceBlockNumber,
            "Genesis target block number is less than genesis source block number."
        );

        metachainId = _metachainId;

        domainSeparator = _domainSeparator;

        epochLength = _epochLength;

        dynasty = _dynasty;

        // Generate the genesis vote message hash.
        bytes32 genesisVoteMessageHash = hashVoteMessage(
            _genesisSourceTransitionHash,
            _genesisSourceBlockHash,
            _genesisTargetBlockHash,
            _genesisSourceBlockNumber,
            _genesisTargetBlockNumber
        );

        // Store the genesis link.
        Link storage genesisLink = links[genesisVoteMessageHash];
        genesisLink.parentVoteMessageHash = _genesisParentVoteMessageHash;
        genesisLink.targetBlockHash = _genesisTargetBlockHash;
        genesisLink.targetBlockNumber = _genesisTargetBlockNumber;
        genesisLink.sourceTransitionHash = _genesisSourceTransitionHash;
        genesisLink.proposedMetablockHeight = _metablockHeight;
        genesisLink.targetFinalisation = CheckpointFinalisationStatus.Finalised;

        latestFinalizedVoteMessageHash = genesisVoteMessageHash;
    }


    /* External Functions */

    /**
     * @notice openKernel() function marks the specified kernel
     *         as opened.
     *
     * @param _kernelHeight New kernel height.
     * @param _kernelHash New kernel hash.
     *
     * \pre Only coconsensus can call.
     * \pre `_kernelHeight` is plus one of the current kernel height of
     *      the protocore.
     * \pre `_kernelHash` is not 0.
     *
     * \post Increments open kernel height.
     * \post Updates stored open kernel hash.
     */
    function openKernel(
        uint256 _kernelHeight,
        bytes32 _kernelHash
    )
        external
        onlyCoconsensus
    {
        require(
            _kernelHeight == openKernelHeight.add(1),
            "The given kernel height should be plus 1 of the current one."
        );

        require(
            _kernelHash != bytes32(0),
            "The given kernel hash is 0."
        );

        openKernelHeight = openKernelHeight.add(1);
        openKernelHash = _kernelHash;

        emit KernelOpened(
            openKernelHeight,
            openKernelHash
        );
    }

    /**
     * @notice Function to return the block number
     *         and block hash of the finalized checkpoint.
     */
    function latestFinalizedCheckpoint()
        external
        view
        returns (
            uint256 blockNumber_,
            bytes32 blockHash_
        )
    {
        // Get the latest finalized link.
        Link storage finalizedLink = links[latestFinalizedVoteMessageHash];

        blockNumber_ = finalizedLink.targetBlockNumber;
        blockHash_ = finalizedLink.targetBlockHash;
    }

    /** Internal Functions */

    /**
     * @notice proposeLinkInternal() function proposes a valid link to be
     *         voted later by active validators.
     *
     * \pre `parentVoteMessageHash` is not 0.
     * \pre `parentVoteMessageHash` refers to an already proposed link which
     *      `targetFinalisation` is at least justified.
     * \pre `targetBlockHash` is not 0
     * \pre `targetBlockNumber` is a multiple of the epoch length.
     * \pre `targetBlockNumber` is bigger than a targetBlockNumber pointed
     *      by `_parentVoteMessageHash` link.
     * \pre A vote message hash (calculated with input params) does not exist.
     *
     * \post The link is saved in `links` mapping with currently
     *       open kernel/metablock height as `proposedMetablockHeight`.
     * \post `targetFinalisation` is set to 'Registered'.
     * \post forwardVoteCount -s set to 0.
     */
    function proposeLinkInternal(
        bytes32 _parentVoteMessageHash,
        bytes32 _sourceTransitionHash,
        bytes32 _targetBlockHash,
        uint256 _targetBlockNumber
    )
        internal
    {
        require(
            _parentVoteMessageHash != bytes32(0),
            "Parent vote message hash is 0."
        );

        require(
            _targetBlockHash != bytes32(0),
            "Target block hash of the proposed link is 0."
        );

        require(
            _targetBlockNumber % epochLength == 0,
            "Target block number of the link should be multiple of the epoch length."
        );

        Link storage parentLink = links[_parentVoteMessageHash];

        require(
            parentLink.targetFinalisation >= CheckpointFinalisationStatus.Justified,
            "Parent link's target finalisation status should be at least justified."
        );

        require(
            _targetBlockNumber > parentLink.targetBlockNumber,
            "Target block number of the proposed link should be bigger than parent one."
        );

        bytes32 voteMessageHash = hashVoteMessage(
            _sourceTransitionHash,
            parentLink.targetBlockHash,
            _targetBlockHash,
            parentLink.targetBlockNumber,
            _targetBlockNumber
        );

        require(
            links[voteMessageHash].targetBlockHash == bytes32(0),
            "The proposed link already exists."
        );

        Link storage proposedLink = links[voteMessageHash];
        proposedLink.parentVoteMessageHash = _parentVoteMessageHash;
        proposedLink.targetBlockHash = _targetBlockHash;
        proposedLink.targetBlockNumber = _targetBlockNumber;
        proposedLink.sourceTransitionHash = _sourceTransitionHash;
        proposedLink.proposedMetablockHeight = openKernelHeight;
        proposedLink.targetFinalisation = CheckpointFinalisationStatus.Registered;
    }

    /* Private Functions */

    /**
     * @notice Takes vote message parameters and returns the typed vote
     *         message hash.
     *
     * @param _transitionHash Transition hash.
     * @param _sourceBlockHash Blockhash of source chain.
     * @param _targetBlockHash Blockhash of target chain.
     * @param _sourceBlockNumber Block number at source.
     * @param _targetBlockNumber Block number at target.
     */
    function hashVoteMessage(
        bytes32 _transitionHash,
        bytes32 _sourceBlockHash,
        bytes32 _targetBlockHash,
        uint256 _sourceBlockNumber,
        uint256 _targetBlockNumber
    )
        private
        view
        returns (bytes32 voteMessageHash_)
    {
        bytes32 typedVoteMessageHash = keccak256(
            abi.encode(
                VOTE_MESSAGE_TYPEHASH,
                _transitionHash,
                _sourceBlockHash,
                _targetBlockHash,
                _sourceBlockNumber,
                _targetBlockNumber
            )
        );

        voteMessageHash_ = keccak256(
            abi.encodePacked(
                byte(0x19),
                byte(0x01),
                domainSeparator,
                typedVoteMessageHash
            )
        );
    }
}<|MERGE_RESOLUTION|>--- conflicted
+++ resolved
@@ -90,13 +90,9 @@
     /** Epoch length */
     uint256 public epochLength;
 
-<<<<<<< HEAD
-    uint256 public dynasty;
-=======
     /** Current dynasty */
     uint256 public dynasty;
 
->>>>>>> ea318f9b
 
     /* Special Functions */
 
