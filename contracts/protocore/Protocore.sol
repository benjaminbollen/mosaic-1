pragma solidity >=0.5.0 <0.6.0;

// Copyright 2020 OpenST Ltd.
//
// Licensed under the Apache License, Version 2.0 (the "License");
// you may not use this file except in compliance with the License.
// You may obtain a copy of the License at
//
//    http://www.apache.org/licenses/LICENSE-2.0
//
// Unless required by applicable law or agreed to in writing, software
// distributed under the License is distributed on an "AS IS" BASIS,
// WITHOUT WARRANTIES OR CONDITIONS OF ANY KIND, either express or implied.
// See the License for the specific language governing permissions and
// limitations under the License.

import "openzeppelin-solidity/contracts/math/SafeMath.sol";

import "../consensus/CoconsensusModule.sol";
import "../validator/ValidatorSet.sol";
import "../version/MosaicVersion.sol";

/**
 * @title Protocore abstract contract acting as a base contract for
 *        OriginProtocore and SelfProtocore contracts.
 */
contract Protocore is MosaicVersion, ValidatorSet, CoconsensusModule {

    /* Usings */

    using SafeMath for uint256;


    /* Events */

    event KernelOpened (
        uint256 kernelHeight,
        bytes32 kernelHash
    );


    /* Enums */

    enum CheckpointFinalisationStatus {
        Undefined,
        Registered,
        Justified,
        Finalised
    }


    /* Structs */

    struct Link {
        bytes32 parentVoteMessageHash;
        bytes32 targetBlockHash;
        uint256 targetBlockNumber;
        bytes32 sourceTransitionHash;
        uint256 proposedMetablockHeight;
        uint256 forwardVoteCount;
        uint256 forwardVoteCountNextHeight;
        uint256 forwardVoteCountPreviousHeight;
        CheckpointFinalisationStatus targetFinalisation;
    }


    /* Storage */

    mapping(bytes32 /* vote message hash */ => Link) public links;

    uint256 public openKernelHeight;
    bytes32 public openKernelHash;

    /** Epoch length */
    uint256 public epochLength;


<<<<<<< HEAD
    /* Special Functions */

    /**
     * @notice setup() function initializes the current contract.
     *         The function will be called by inherited contracts.
     *
     * \pre `_epochLength` is not 0.
     * \pre `_coconsensus` address is not 0.
     *
     * \post Initializes CoconsensusModule with the given coconsensus address.
     * \post Sets epochLenght to the given value.
     */
    function setup(
        CoConsensusI _coconsensus,
        uint256 _epochLength
    )
        internal
    {
        require(
            _epochLength != 0,
            "Epoch length is 0."
        );

        CoConsensusModule.setupCoConsensus(_coconsensus);
        epochLength = _epochLength;
    }


=======
>>>>>>> a1e377cd
    /* External Functions */

    /**
     * @notice openKernel() function marks the specified kernel
     *         as opened.
     *
     * @param _kernelHeight New kernel height.
     * @param _kernelHash New kernel hash.
     *
     * \pre Only coconsensus can call.
     * \pre `_kernelHeight` is plus one of the current kernel height of
     *      the protocore.
     * \pre `_kernelHash` is not 0.
     *
     * \post Increments open kernel height.
     * \post Updates stored open kernel hash.
     */
    function openKernel(
        uint256 _kernelHeight,
        bytes32 _kernelHash
    )
        external
        onlyCoconsensus
    {
        require(
            _kernelHeight == openKernelHeight.add(1),
            "The given kernel height should be plus 1 of the current one."
        );

        require(
            _kernelHash != bytes32(0),
            "The given kernel hash is 0."
        );

        openKernelHeight = openKernelHeight.add(1);
        openKernelHash = _kernelHash;

        emit KernelOpened(
            openKernelHeight,
            openKernelHash
        );
    }


    /** Internal Functions */

    /**
     * @notice proposeLinkInternal() function proposes a valid link to be
     *         voted later by active validators.
     *
     * \pre `parentVoteMessageHash` is not 0.
     * \pre `parentVoteMessageHash` refers to an already proposed link which
     *      `targetFinalisation` is at least justified.
     * \pre `targetBlockHash` is not 0
     * \pre `targetBlockNumber` is a multiple of the epoch length.
     * \pre `targetBlockNumber` is bigger than a targetBlockNumber pointed
     *      by `_parentVoteMessageHash` link.
     * \pre A vote message hash (calculated with input params) does not exist.
     *
     * \post The link is saved in `links` mapping with currently
     *       open kernel/metablock height as `proposedMetablockHeight`.
     * \post `targetFinalisation` is set to 'Registered'.
     * \post forwardVoteCount -s set to 0.
     */
    function proposeLinkInternal(
        bytes32 _parentVoteMessageHash,
        bytes32 _sourceTransitionHash,
        bytes32 _targetBlockHash,
        uint256 _targetBlockNumber
    )
        internal
    {
        require(
            _parentVoteMessageHash != bytes32(0),
            "Parent vote message hash is 0."
        );

        Link storage parentLink = links[_parentVoteMessageHash];

        require(
            parentLink.targetBlockHash != bytes32(0),
            "Parent link does not exist."
        );

        require(
            parentLink.targetFinalisation >= CheckpointFinalisationStatus.Justified,
            "Parent link's target finalisation status should be at least justified."
        );

        require(
            _targetBlockHash != bytes32(0),
            "Target block hash of the proposed link is 0."
        );

        require(
            _targetBlockNumber % epochLength == 0,
            "Target block number of the link should be multiple of the epoch length."
        );

        require(
            _targetBlockNumber > parentLink.targetBlockNumber,
            "Target block number of the proposed link should be bigger than parent one."
        );

        bytes32 voteMessageHash = hashVoteMessageInternal(
            _sourceTransitionHash,
            parentLink.targetBlockHash,
            _targetBlockHash,
            parentLink.targetBlockNumber,
            _targetBlockNumber
        );

        require(
            links[voteMessageHash].targetBlockHash == bytes32(0),
            "The proposed link already exists."
        );

        Link storage proposedLink = links[voteMessageHash];
        proposedLink.parentVoteMessageHash = _parentVoteMessageHash;
        proposedLink.targetBlockHash = _targetBlockHash;
        proposedLink.targetBlockNumber = _targetBlockNumber;
        proposedLink.sourceTransitionHash = _sourceTransitionHash;
        proposedLink.proposedMetablockHeight = openKernelHeight;
        proposedLink.targetFinalisation = CheckpointFinalisationStatus.Registered;
    }

    /**
     * @notice Takes vote message parameters and returns the typed vote
     *         message hash.
     */
    function hashVoteMessageInternal(
        bytes32 _sourceTransitionHash,
        bytes32 _sourceBlockHash,
        bytes32 _targetBlockHash,
        uint256 _sourceBlockNumber,
        uint256 _targetBlockNumber
    )
        internal
        view
        returns (bytes32 voteMessageHash_);
}<|MERGE_RESOLUTION|>--- conflicted
+++ resolved
@@ -74,22 +74,35 @@
     /** Epoch length */
     uint256 public epochLength;
 
-
-<<<<<<< HEAD
     /* Special Functions */
 
     /**
      * @notice setup() function initializes the current contract.
      *         The function will be called by inherited contracts.
      *
+     * @param _coConsensus Address of the coconsensus contract.
+     */
+    function setup(
+        CoConsensusI _coConsensus
+    )
+        internal
+    {
+        CoConsensusModule.setupCoConsensus(_coConsensus);
+    }
+
+
+
+    /* Special Functions */
+
+    /**
+     * @notice setup() function initializes the current contract.
+     *         The function will be called by inherited contracts.
+     *
      * \pre `_epochLength` is not 0.
-     * \pre `_coconsensus` address is not 0.
-     *
-     * \post Initializes CoconsensusModule with the given coconsensus address.
+     *
      * \post Sets epochLenght to the given value.
      */
     function setup(
-        CoConsensusI _coconsensus,
         uint256 _epochLength
     )
         internal
@@ -99,13 +112,10 @@
             "Epoch length is 0."
         );
 
-        CoConsensusModule.setupCoConsensus(_coconsensus);
         epochLength = _epochLength;
     }
 
 
-=======
->>>>>>> a1e377cd
     /* External Functions */
 
     /**
