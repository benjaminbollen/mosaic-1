--- conflicted
+++ resolved
@@ -100,17 +100,28 @@
      * @notice setup() function initializes the current contract.
      *         The function will be called by inherited contracts.
      *
+     * @param _metachainId Metachain Id.
+     * @param _core Core contract address.
+     * @param _epochLength Epoch length.
+     * @param _metablockHeight Metablock height.
+     * @param _genesisParentVoteMessageHash Parent vote message hash for the genesis link.
+     * @param _genesisSourceTransitionHash Source transition hash for the genesis link.
+     * @param _genesisTargetBlockHash Target blockhash for the genesis link.
+     * @param _genesisTargetBlockNumber Target block number for the genesis link.
+     *
      * \pre `_epochLength` is not 0.
      *
      * \post Sets epochLength to the given value.
      */
     function setup(
+        bytes32 _metachainId,
+        address _core,
         uint256 _epochLength,
+        uint256 _metablockHeight,
         bytes32 _genesisParentVoteMessageHash,
         bytes32 _genesisSourceTransitionHash
         bytes32 _genesisTargetBlockHash,
-        uint256 _genesisTargetBlockNumber,
-        uint256 _metablockHeight
+        uint256 _genesisTargetBlockNumber
     )
         internal
     {
@@ -121,6 +132,18 @@
 
         epochLength = _epochLength;
 
+        // Generate the domain separator.
+        domainSeparator = keccak256(
+            abi.encode(
+                DOMAIN_SEPARATOR_TYPEHASH,
+                DOMAIN_SEPARATOR_NAME,
+                DOMAIN_SEPARATOR_VERSION,
+                _metachainId,
+                _core
+            )
+        );
+
+        // Generate the genesis vote message hash.
         bytes32 genesisVoteMessageHash = hashVoteMessageInternal(
             _genesisSourceTransitionHash,
             bytes32(0),
@@ -129,6 +152,7 @@
             _genesisTargetBlockNumber
         );
 
+        // Store the genesis link.
         Link storage genesisLink = links[genesisVoteMessageHash];
         genesisLink.parentVoteMessageHash = _genesisParentVoteMessageHash;
         genesisLink.targetBlockHash = _genesisTargetBlockHash;
@@ -183,7 +207,6 @@
     }
 
 
-<<<<<<< HEAD
     /** Internal Functions */
 
     /**
@@ -261,39 +284,7 @@
         proposedLink.targetFinalisation = CheckpointFinalisationStatus.Registered;
     }
 
-    /**
-     * @notice Takes vote message parameters and returns the typed vote
-     *         message hash.
-     */
-    function hashVoteMessageInternal(
-        bytes32 _sourceTransitionHash,
-=======
-    /* Internal Functions */
-
-    /**
-     * @notice Sets up Protocore contract.
-     *
-     * @param _metachainId Metachain Id.
-     * @param _core Core contract address.
-     */
-    function setup(
-        bytes32 _metachainId,
-        address _core
-    )
-        internal
-    {
-        domainSeparator = keccak256(
-            abi.encode(
-                DOMAIN_SEPARATOR_TYPEHASH,
-                DOMAIN_SEPARATOR_NAME,
-                DOMAIN_SEPARATOR_VERSION,
-                _metachainId,
-                _core
-            )
-        );
-    }
-
-
+ 
     /* Private Functions */
 
     /**
@@ -307,17 +298,11 @@
      */
     function hashVoteMessage(
         bytes32 _transitionHash,
->>>>>>> 9bae70e7
         bytes32 _sourceBlockHash,
         bytes32 _targetBlockHash,
         uint256 _sourceBlockNumber,
         uint256 _targetBlockNumber
     )
-<<<<<<< HEAD
-        internal
-        view
-        returns (bytes32 voteMessageHash_);
-=======
         private
         view
         returns (bytes32 voteMessageHash_)
@@ -342,5 +327,4 @@
             )
         );
     }
->>>>>>> 9bae70e7
 }