--- conflicted
+++ resolved
@@ -65,10 +65,7 @@
             genesisOriginMetachainId,
             genesisDomainSeparator,
             genesisEpochLength,
-<<<<<<< HEAD
-=======
             genesisDynasty,
->>>>>>> c55423ec
             genesisMetablockHeight,
             genesisOriginParentVoteMessageHash,
             bytes32(0),
