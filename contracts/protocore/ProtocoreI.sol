--- conflicted
+++ resolved
@@ -37,14 +37,8 @@
             bytes32 blockHash_
         );
 
-<<<<<<< HEAD
     /**  @notice epochLength() function returns the epoch length. */
     function epochLength() external returns (uint256);
-
-    /**  @notice dynasty() function returns the latest dynasty. */
-    function dynasty() external returns (uint256);
-=======
->>>>>>> 894de22a
 
     function openKernelHeight()
         external
