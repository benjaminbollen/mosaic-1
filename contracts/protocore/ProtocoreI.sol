pragma solidity >=0.5.0 <0.6.0;

// Copyright 2020 OpenST Ltd.
//
// Licensed under the Apache License, Version 2.0 (the "License");
// you may not use this file except in compliance with the License.
// You may obtain a copy of the License at
//
//    http://www.apache.org/licenses/LICENSE-2.0
//
// Unless required by applicable law or agreed to in writing, software
// distributed under the License is distributed on an "AS IS" BASIS,
// WITHOUT WARRANTIES OR CONDITIONS OF ANY KIND, either express or implied.
// See the License for the specific language governing permissions and
// limitations under the License.

/**
 * @title Protocore Interface
 */
interface ProtocoreI {

    /** @notice setup() function initializes the protocore contract. */
    function setup() external returns (bytes32, uint256);

    /** @notice Function to get the domain separator. */
    function domainSeparator() external returns (bytes32);

<<<<<<< HEAD
    /**
     * @notice Function to return block number
     *         and block hash of the finalized checkpoint.
     */
    function latestFinalizedCheckpoint()
        external
        view
        returns (
            uint256 blockNumber_,
            bytes32 blockHash_
        );

    /**  @notice epochLength() function returns the epoch length. */
    function epochLength() external returns (uint256);

=======
>>>>>>> a60a35fe
    function openKernelHeight()
        external
        returns (uint256);

    function openKernel(
        uint256 _kernelHeight,
        bytes32 _kernelHash
    )
        external;
}<|MERGE_RESOLUTION|>--- conflicted
+++ resolved
@@ -25,24 +25,9 @@
     /** @notice Function to get the domain separator. */
     function domainSeparator() external returns (bytes32);
 
-<<<<<<< HEAD
-    /**
-     * @notice Function to return block number
-     *         and block hash of the finalized checkpoint.
-     */
-    function latestFinalizedCheckpoint()
-        external
-        view
-        returns (
-            uint256 blockNumber_,
-            bytes32 blockHash_
-        );
-
     /**  @notice epochLength() function returns the epoch length. */
     function epochLength() external returns (uint256);
 
-=======
->>>>>>> a60a35fe
     function openKernelHeight()
         external
         returns (uint256);
