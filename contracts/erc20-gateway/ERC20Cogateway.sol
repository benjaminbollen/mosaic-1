--- conflicted
+++ resolved
@@ -26,8 +26,11 @@
  * @title ERC20Cogateway confirms the deposit intent and mint utility tokens.
  *        Also initiates the withdrawal of token.
  */
-<<<<<<< HEAD
-contract ERC20Cogateway is MasterCopyNonUpgradable, GenesisERC20Cogateway, ERC20GatewayBase, MessageBus {
+contract ERC20Cogateway is
+    MasterCopyNonUpgradable,
+    GenesisERC20Cogateway,
+    MessageBus,
+    ERC20GatewayBase {
 
     /** Events */
 
@@ -46,35 +49,9 @@
 
     /* Storage */
 
-    /**
-     * Specifies if the ERC20Cogateway is activated.
-     * @dev This is set to true when the setup is called. This ensures that
-     *      the functions revert if they are called before the setup is done.
-     */
-    bool public activated;
-
     /* Value token address. */
     address public valueToken;
 
-
-    /* Modifiers */
-
-    /** Checks that contract is active. */
-    modifier isActive() {
-        require(
-            activated == true,
-            "ERC20Cogateway is not activated."
-        );
-        _;
-    }
-
-=======
-contract ERC20Cogateway is
-    MasterCopyNonUpgradable,
-    GenesisERC20Cogateway,
-    MessageBus,
-    ERC20GatewayBase {
->>>>>>> 76533fc0
 
     /* External Functions */
 
@@ -171,7 +148,6 @@
         uint256 _feeGasLimit
     )
         external
-        isActive
         returns(bytes32 messageHash_)
     {
         require(
