pragma solidity >=0.5.0 <0.6.0;

// Copyright 2019 OpenST Ltd.
//
// Licensed under the Apache License, Version 2.0 (the "License");
// you may not use this file except in compliance with the License.
// You may obtain a copy of the License at
//
//    http://www.apache.org/licenses/LICENSE-2.0
//
// Unless required by applicable law or agreed to in writing, software
// distributed under the License is distributed on an "AS IS" BASIS,
// WITHOUT WARRANTIES OR CONDITIONS OF ANY KIND, either express or implied.
// See the License for the specific language governing permissions and
// limitations under the License.

import "openzeppelin-solidity/contracts/math/SafeMath.sol";

import "./CoreI.sol";
import "./CoreStatusEnum.sol";
import "../consensus/ConsensusModule.sol";
import "../validator-set/ValidatorSet.sol";
import "../reputation/ReputationI.sol";
import "../version/MosaicVersion.sol";
import "../proxies/MasterCopyNonUpgradable.sol";
import "../vote-message/VoteMessage.sol";

<<<<<<< HEAD
contract Core is MasterCopyNonUpgradable, ConsensusModule, ValidatorSet, MosaicVersion, CoreStatusEnum, CoreI {
=======
contract Core is
    MasterCopyNonUpgradable,
    ConsensusModule,
    MosaicVersion,
    CoreStatusEnum,
    VoteMessage,
    CoreI
{
>>>>>>> a45795d2

    /* Usings */

    using SafeMath for uint256;


    /* Events */

    /** Emitted when new metablock is proposed */
    event MetablockProposed(bytes32 proposal);

    /** Emitted when core status is changed. */
    event CoreStatusUpdated(CoreStatus status);

    /**  Emitted when core is opened for a first time after creation. */
    event GenesisOriginObservationStored(uint256 genesisOriginObservationBlockNumber);


    /* Structs */

    /** The kernel of a meta-block header */
    struct Kernel {
        // Note the height of the metablock in the metachain is omitted in the struct

        /** Hash of the metablock's parent */
        bytes32 parent;
        /** Added validators */
        address[] updatedValidators;
        /** Removed validators */
        uint256[] updatedReputation;
        /** Gas target to close the metablock */
        uint256 gasTarget;
    }

    struct Transition {
        /** Kernel Hash */
        bytes32 KernelHash;
        /** Observation of the origin chain */
        bytes32 originObservation;
        /** Dynasty number of the metablockchain */
        uint256 dynasty;
        /** Accumulated gas on the metablockchain */
        uint256 accumulatedGas;
        /** Committee lock is the hash of the accumulated transaction root */
        bytes32 committeeLock;
    }

<<<<<<< HEAD
    struct VoteMessage {
        /** Transition hash */
        bytes32 transitionHash;
        /** Source block hash */
        bytes32 source;
        /** Target block hash */
        bytes32 target;
        /** Source block number */
        uint256 sourceBlockNumber;
        /** Target block number */
        uint256 targetBlockNumber;
    }

=======
>>>>>>> a45795d2
    struct VoteCount {
        /** Kernel height for proposed metablock */
        uint256 height;
        /** Transition dynasty number for proposed metablock */
        uint256 dynasty;
        /** Vote count for the proposal */
        uint256 count;
    }


    /* Storage */

    /** EIP-712 domain separator name for Core */
    string public constant DOMAIN_SEPARATOR_NAME = "Mosaic-Core";

    /** EIP-712 domain separator for Core */
    bytes32 public constant DOMAIN_SEPARATOR_TYPEHASH = keccak256(
        "EIP712Domain(string name,string version,bytes32 metachainId,address verifyingContract)"
    );

    /** EIP-712 type hash for Kernel. */
    bytes32 public constant KERNEL_TYPEHASH = keccak256(
        "Kernel(uint256 height,bytes32 parent,address[] updatedValidators,uint256[] updatedReputation,uint256 gasTarget,uint256 gasPrice)"
    );

    /** EIP-712 type hash for a Transition. */
    bytes32 public constant TRANSITION_TYPEHASH = keccak256(
        "Transition(bytes32 kernelHash,bytes32 originObservation,uint256 dynasty,uint256 accumulatedGas,bytes32 committeeLock)"
    );

    /** EIP-712 type hash for a Vote Message */
    bytes32 public constant VOTE_MESSAGE_TYPEHASH = keccak256(
        "VoteMessage(bytes32 transitionHash,bytes32 source,bytes32 target,uint256 sourceBlockNumber,uint256 targetBlockNumber)"
    );

    /** Sentinel pointer for marking end of linked-list of proposals */
    bytes32 public constant SENTINEL_PROPOSALS = bytes32(0xffffffffffffffffffffffffffffffffffffffffffffffffffffffffffffffff);

    /** Maximum validators that can join or logout in one metablock */
    uint256 public constant MAX_DELTA_VALIDATORS = uint256(10);

    /**
     * Define a super-majority fraction used for reaching consensus;
     */
    uint256 public constant CORE_SUPER_MAJORITY_NUMERATOR = uint256(2);
    uint256 public constant CORE_SUPER_MAJORITY_DENOMINATOR = uint256(3);

    /** For open metablocks the voting window is reset to future infinity */
    uint256 public constant CORE_OPEN_VOTES_WINDOW = uint256(0xffffffffffffffffffffffffffffffffffffffffffffffffffffffffffffffff);

    /** Closing window for reporting last votes on precommitment */
    uint256 public constant CORE_LAST_VOTES_WINDOW = uint256(3);

    /** Domain separator */
    bytes32 public domainSeparator;

    /** Metachain Id of the meta-blockchain */
    bytes32 public metachainId;

    /** Core status */
    CoreStatus public coreStatus;

    /** Epoch length */
    uint256 public epochLength;

    /** mapping of metablock height to Kernels */
    mapping(uint256 => Kernel) public kernels;

    /** Validator count in core */
    uint256 public countValidators;

    /** Validator minimum count required set by consensus */
    uint256 public minimumValidatorCount;

    /** Join limit for validators */
    uint256 public joinLimit;

    /** Quorum needed for valid proposal */
    uint256 public quorum;

    /** Count of join messages */
    uint256 public countJoinMessages;

    /** Count of log out messages */
    uint256 public countLogOutMessages;

    /** Reputation contract */
    ReputationI public reputation;

    /** Creation kernel height */
    uint256 public creationKernelHeight;

    /** Open kernel height */
    uint256 public openKernelHeight;

    /** Open kernel hash */
    bytes32 public openKernelHash;

    /** Committed accumulated gas */
    uint256 public committedAccumulatedGas;

    /** Committed dynasty number */
    uint256 public committedDynasty;

    /** Committed sourceBlockNumber */
    uint256 public committedSourceBlockNumber;

    // /** Closed transition object */
    // Transition public closedTransition;

    // /** Sealing vote message */
    // VoteMessage public sealedVoteMessage;

    /** Map kernel height to linked list of proposals */
    mapping(uint256 => mapping(bytes32 => bytes32)) proposals;

    /** Map proposal hash to VoteCount struct */
    mapping(bytes32 => VoteCount) public voteCounts;

    /** Map validator to proposal hash */
    mapping(address => bytes32) public votes;

    /** Precommitment to a proposal */
    bytes32 public precommit;

    /** Precommitment closure block number */
    uint256 public precommitClosureBlockNumber;

    /**
     * Block number at which core status is changed from creation to opened.
     * The initial validators are now known and they can create the genesis file.
     */
    uint256 public genesisOriginObservationBlockNumber;


    /* Modifiers */

    modifier beforeOpen()
    {
        require(
            coreStatus == CoreStatus.created,
            "The core must be created."
        );
        _;
    }

    modifier whileRunning()
    {
        require(
            coreStatus == CoreStatus.opened ||
            coreStatus == CoreStatus.precommitted,
            "The core must be running."
        );
        _;
    }

    modifier whileMetablockOpen()
    {
        require(
            coreStatus == CoreStatus.opened,
            "The core must have an open metablock kernel."
        );
        _;
    }

    modifier whileMetablockPrecommitted()
    {
        require(
            coreStatus == CoreStatus.precommitted,
            "The core must be precommitted."
        );
        _;
    }

    modifier duringPrecommitmentWindow()
    {
        require(
            block.number <= precommitClosureBlockNumber,
            "The precommitment window must be open."
        );
        _;
    }


    /* Special Functions */

    function setup(
        ConsensusI _consensus,
        bytes32 _metachainId,
        uint256 _epochLength,
        uint256 _minValidators,
        uint256 _joinLimit,
        ReputationI _reputation,
        uint256 _height,
        bytes32 _parent,
        uint256 _gasTarget,
        uint256 _dynasty,
        uint256 _accumulatedGas,
        uint256 _sourceBlockNumber
    )
        external
    {
        require(
            metachainId == bytes32(0),
            "Core is already setup."
        );

        require(
            _metachainId != bytes32(0),
            "Metachain id is 0."
        );

        require(
            _epochLength != uint256(0),
            "Epoch length is 0."
        );

        require(
            _minValidators != uint256(0),
            "Min validators count is 0."
        );

        require(
            _joinLimit != uint256(0),
            "Validator's join limit is 0."
        );

        require(
            _reputation != ReputationI(0),
            "Reputation contract's address is null."
        );

        // TODO: remove before committing
        // require(
        //     (_height == uint256(0) && _parent == bytes32(0))
        //     || (_height != uint256(0) && _parent != bytes32(0)),
        //     "Height and parent can be 0 only together."
        // );

        domainSeparator = keccak256(
            abi.encode(
                DOMAIN_SEPARATOR_TYPEHASH,
                DOMAIN_SEPARATOR_NAME,
                DOMAIN_SEPARATOR_VERSION,
                _metachainId,
                address(this)
            )
        );

        setupConsensus(_consensus);

        setupValidatorSet(_height);

        coreStatus = CoreStatus.created;

        epochLength = _epochLength;

        reputation = _reputation;

        minimumValidatorCount = _minValidators;
        joinLimit = _joinLimit;

        creationKernelHeight = _height;
        openKernelHeight = _height;

        Kernel storage creationKernel = kernels[_height];
        creationKernel.parent = _parent;
        creationKernel.gasTarget = _gasTarget;
        // before the Kernel can be opened, initial validators need to join

        committedDynasty = _dynasty;
        committedAccumulatedGas = _accumulatedGas;
        committedSourceBlockNumber = _sourceBlockNumber;

        emit CoreStatusUpdated(coreStatus);
    }


    /* External and public functions */

    /**
     * @notice Propose transition object and vote message from seal
     *         for the open kernel.
     *
     * @dev Function requires:
     *          - core is opened
     *          - the given kernel hash matches to the opened kernel hash in core
     *          - origin observation is not 0
     *          - dynasty is strictly greater than committed dynasty
     *          - accumulated gas is strictly greater than committed
     *            accumulated gas
     *          - committee lock (transition root hash) is not 0
     *          - source blockhash is not 0
     *          - target blockhash is not 0
     *          - source block height is strictly greater than committed
     *            block height
     *          - source block height is a checkpoint
     *          - target block height is +1 epoch of the source block height
     *          - a proposal matching with the input parameters does
     *            not exist in the core
     *
     * @param _kernelHash Kernel hash of a proposed metablock.
     * @param _originObservation Origin observation of a proposed metablock.
     * @param _dynasty Dynasty of a proposed metablock.
     * @param _accumulatedGas Accumulated gas in a proposed metablock.
     * @param _committeeLock Committee lock (transition root hash) of a proposed
     *                       metablock.
     * @param _source Source blockhash of a vote message for a proposed metablock.
     * @param _target Target blockhash of a vote message for a proposed metablock.
     * @param _sourceBlockNumber Source block number of a vote message for a
     *                           proposed metablock.
     * @param _targetBlockNumber Target block number of a vote message for a
     *                           proposed metablock.
     *
     * @return proposal_ Returns a proposal based on input parameters.
     */
    function proposeMetablock(
        bytes32 _kernelHash,
        bytes32 _originObservation,
        uint256 _dynasty,
        uint256 _accumulatedGas,
        bytes32 _committeeLock,
        bytes32 _source,
        bytes32 _target,
        uint256 _sourceBlockNumber,
        uint256 _targetBlockNumber
    )
        external
        whileMetablockOpen
        returns (bytes32 proposal_)
    {
        require(
            _kernelHash == openKernelHash,
            "A metablock can only be proposed for the open Kernel in this core."
        );
        require(
            _originObservation != bytes32(0),
            "Origin observation cannot be null."
        );
        require(
            _dynasty > committedDynasty,
            "Dynasty must strictly increase."
        );
        require(
            _accumulatedGas > committedAccumulatedGas,
            "Accumulated gas must strictly increase."
        );
        require(
            _committeeLock != bytes32(0),
            "Committee lock cannot be null."
        );
        require(
            _source != bytes32(0),
            "Source blockhash must not be null."
        );
        require(
            _target != bytes32(0),
            "Target blockhash must not be null."
        );
        require(
            _sourceBlockNumber > committedSourceBlockNumber,
            "Source block number must strictly increase."
        );
        require(
            (_sourceBlockNumber % epochLength) == 0,
            "Source block height must be a checkpoint."
        );
        require(
            _targetBlockNumber == _sourceBlockNumber.add(epochLength),
            "Target block number must equal source block number plus one."
        );

        bytes32 transitionHash = hashTransition(
            _kernelHash,
            _originObservation,
            _dynasty,
            _accumulatedGas,
            _committeeLock
        );

        proposal_ = VoteMessage.hashVoteMessage(
            domainSeparator,
            transitionHash,
            _source,
            _target,
            _sourceBlockNumber,
            _targetBlockNumber
        );

        // insert proposal, reverts if proposal already inserted
        insertProposal(_dynasty, proposal_);

        emit MetablockProposed(proposal_);
    }

    /**
     * @notice Registers a validator's vote for the given proposal.
     *         If the validator has already registered a vote for currently
     *         opened kernel height, it gets updated (only if dynasty number
     *         of the new vote is higher then the previous one).
     *
     * @dev Function requires:
     *          - core is in precommitment window
     *          - proposal is not 0
     *          - if core has precommitted, the given proposal matches with it
     *          - proposal exists at open kernel height
     *          - validator active in this core
     *          - validator should not be slashed in reputation contract
     *          - validator has not already cast the same vote
     *          - vote gets updated only if the new vote is at higher dynasty
     */
    function registerVote(
        bytes32 _proposal,
        bytes32 _r,
        bytes32 _s,
        uint8 _v
    )
        external
        duringPrecommitmentWindow
    {
        require(
            _proposal != bytes32(0),
            "Proposal can not be null."
        );
        if (precommit != bytes32(0)) {
            require(
                _proposal == precommit,
                "Core has precommitted, only votes for precommitment are relevant."
            );
        }

        require(
            proposals[openKernelHeight][_proposal] != bytes32(0),
            "Proposal must be registered at open metablock height."
        );

        address validator = ecrecover(_proposal, _v, _r, _s);
        // check validator is registered to this core
        require(
            isValidator(validator),
            "Validator must be active in this core."
        );
        require(
            !reputation.isSlashed(validator),
            "Validator is slashed."
        );

        bytes32 castVote = votes[validator];
        require(
            castVote != _proposal,
            "Vote has already been cast."
        );

        VoteCount storage castVoteCount = voteCounts[castVote];
        VoteCount storage registerVoteCount = voteCounts[_proposal];
        if (castVoteCount.count != 0 && castVoteCount.height == openKernelHeight) {
            require(
                castVoteCount.dynasty < registerVoteCount.dynasty,
                "Vote can only be recast for higher dynasty numbers."
            );
            castVoteCount.count = castVoteCount.count.sub(1);
        }
        votes[validator] = _proposal;
        registerVoteCount.count = registerVoteCount.count.add(1);
        if (registerVoteCount.count >= quorum) {
            registerPrecommit(_proposal);
        }
    }

    /**
     * @notice Hashes given parameters of a metablock.
     *
     * @param _kernelHash Kernel hash of a provided metablock.
     * @param _originObservation Origin observation of a provided metablock.
     * @param _dynasty Dynasty of a provided metablock.
     * @param _accumulatedGas Accumulated gas in a provided metablock.
     * @param _committeeLock Committee lock (transition root hash) of a provided
     *                       metablock.
     * @param _source Source blockhash of a vote message for a
     *                provided metablock.
     * @param _target Target blockhash of a vote message for a
     *                provided metablock.
     * @param _sourceBlockNumber Source block number of a vote message for a
     *                           provided metablock.
     * @param _targetBlockNumber Target block number of a vote message for a
     *                           provided metablock.
     *
     * @return The precommit's hash.
     */
    function hashMetablock(
        bytes32 _kernelHash,
        bytes32 _originObservation,
        uint256 _dynasty,
        uint256 _accumulatedGas,
        bytes32 _committeeLock,
        bytes32 _source,
        bytes32 _target,
        uint256 _sourceBlockNumber,
        uint256 _targetBlockNumber
    )
        public
        view
        returns (bytes32 metablockHash_)
    {
        bytes32 transitionHash = hashTransition(
            _kernelHash,
            _originObservation,
            _dynasty,
            _accumulatedGas,
            _committeeLock
        );

        metablockHash_ = VoteMessage.hashVoteMessage(
            domainSeparator,
            transitionHash,
            _source,
            _target,
            _sourceBlockNumber,
            _targetBlockNumber
        );
    }

    /**
     * @notice Opens a new metablock if a proposal is precommitted.
     *
     * @dev Function requires:
     *          - core has precommitted
     *          - only consensus can call
     *          - input parameters match to an open metablock
     *
     * @param _committedDynasty Dynasty of an open metablock.
     * @param _committedAccumulatedGas Accumulated gas in an open metablock.
     * @param _committedSourceBlockNumber Source block number of a vote message
     *                                    for an open metablock.
     * @param _deltaGasTarget Gas target delta for a new metablock.
     */
    function openMetablock(
        uint256 _committedDynasty,
        uint256 _committedAccumulatedGas,
        uint256 _committedSourceBlockNumber,
        uint256 _deltaGasTarget
    )
        external
        onlyConsensus
        whileMetablockPrecommitted
    {
        assert(precommit != bytes32(0));

        committedDynasty = _committedDynasty;
        committedAccumulatedGas = _committedAccumulatedGas;
        committedSourceBlockNumber = _committedSourceBlockNumber;

        uint256 nextKernelHeight = openKernelHeight.add(1);
        Kernel storage nextKernel = kernels[nextKernelHeight];
        nextKernel.parent = precommit;
        nextKernel.gasTarget = committedAccumulatedGas
            .add(_deltaGasTarget);
        // updated validators are already written to nextKernel

        openKernelHeight = nextKernelHeight;

        openKernelHash = hashKernel(
            nextKernelHeight,
            nextKernel.parent,
            nextKernel.updatedValidators,
            nextKernel.updatedReputation,
            nextKernel.gasTarget
        );

        countValidators = countValidators
            .add(countJoinMessages)
            .sub(countLogOutMessages);
        quorum = calculateQuorum(countValidators);
        countJoinMessages = 0;
        countLogOutMessages = 0;

        newProposalSet();
    }

    /**
     * @notice Remove vote can be called by consensus when a validator
     *         is slashed, to retro-actively remove the vote from the
     *         current open metablock.
     *
     * @dev Function requires:
     *          - only consensus can call
     *          - core is in running state
     *
     * @param _validator Address of a validator to remove a vote.
     */
    function removeVote(
        address _validator
    )
        external
        onlyConsensus
        whileRunning
    {
        bytes32 castVote = votes[_validator];
        VoteCount storage castVoteCount = voteCounts[castVote];
        if (castVoteCount.height == openKernelHeight) {
            delete votes[_validator];
            castVoteCount.count = castVoteCount.count.sub(1);
        }
    }

    /**
     * @notice Joins a validator before core is opened.
     *         Once the minimum number of validators has joined, core is opened,
     *         with the metablock parameters specified in the constructor.
     *
     * @dev Function requires:
     *          - only consensus can call
     *          - core is created state and not open
     *          - a validator's address is not null
     *          - a validator has not already joined
     *
     * @param _validator A validator's address to join.
     *
     * @return validatorCount_ The total count of validators.
     * @return minValidatorCount_ Minimum validator count required set by consensus.
     * @return beginHeight_ Begin height of validator.
     */
    function joinBeforeOpen(
        address _validator
    )
        external
        onlyConsensus
        beforeOpen
        returns (
            uint256 validatorCount_,
            uint256 minValidatorCount_,
            uint256 beginHeight_
        )
    {
        // during created state, validators join at creation kernel height
        insertValidatorInternal(_validator, creationKernelHeight);

        Kernel storage creationKernel = kernels[creationKernelHeight];
        countValidators = creationKernel.updatedValidators.push(_validator);
        // TASK: reputation can be uint64, and initial rep set properly
        creationKernel.updatedReputation.push(uint256(1));
        if (countValidators >= minimumValidatorCount) {
            assert(countValidators == minimumValidatorCount);
            quorum = calculateQuorum(countValidators);
            precommitClosureBlockNumber = CORE_OPEN_VOTES_WINDOW;
            openKernelHash = hashKernel(
                creationKernelHeight,
                creationKernel.parent,
                creationKernel.updatedValidators,
                creationKernel.updatedReputation,
                creationKernel.gasTarget
            );
            genesisOriginObservationBlockNumber = block.number;
            // with the initial validator set determined, move the active height for joining up.
            ValidatorSet.incrementActiveHeightInternal(creationKernelHeight.add(1));
            emit GenesisOriginObservationStored(genesisOriginObservationBlockNumber);

            coreStatus = CoreStatus.opened;
            emit CoreStatusUpdated(coreStatus);

            newProposalSet();
        }

        // TODO (ben): clean up redundant variables
        validatorCount_ = countValidators;
        minValidatorCount_ = minimumValidatorCount;
        beginHeight_ = creationKernelHeight;
    }

    /**
     * @notice Joins a validator.
     *
     * @dev Function requires:
     *          - only consensus can call
     *          - core is in a running state
     *          - validators' join limit for the core has not been reached
     *          - maximum number of validators to join in a single metablock
     *            has not been reached
     *          - given validator address is not 0
     *          - validator has not joined
     *
     * @param _validator Address of a validator to join.
     *
     * @return beginHeight_ Begin height of the validator
     */
    function join(address _validator)
        external
        onlyConsensus
        whileRunning
        returns (uint256 beginHeight_)
    {
        require(
            countValidators
            .add(countJoinMessages)
            .sub(countLogOutMessages) < joinLimit,
            "Join limit is reached for this core."
        );
        require(
            countJoinMessages < MAX_DELTA_VALIDATORS,
            "Maximum number of validators that can join in one metablock is reached."
        );

        countJoinMessages = countJoinMessages.add(1);

        uint256 nextKernelHeight = openKernelHeight.add(1);

        // insertValidatorInternal asserts validator cannot join twice
        // insert validator starting from next metablock height
        insertValidatorInternal(_validator, nextKernelHeight);
        Kernel storage nextKernel = kernels[nextKernelHeight];
        nextKernel.updatedValidators.push(_validator);
        // TASK: reputation can be uint64, and initial rep set properly.
        nextKernel.updatedReputation.push(uint256(1));

        beginHeight_ = nextKernelHeight;
    }

    /**
     * @notice Logs out the validator.
     *
     * @dev Function requires:
     *          - only consensus can call
     *          - core is in a running state
     *          - validators' minimum limit has not been reached
     *          - maximum number of validators to logout in a single metablock
     *            has not been reached
     *          - given validator address is not 0
     *          - validator has joined
     *
     * @param _validator An address of the validator to logout.
     *
     * @return nextKernelHeight_ Next kernel height.
     */
    function logout(address _validator)
        external
        onlyConsensus
        whileRunning
        returns (uint256 nextKernelHeight_)
    {
        require(
            countValidators
            .add(countJoinMessages)
            .sub(countLogOutMessages) > minimumValidatorCount,
            "Validator minimum limit reached."
        );
        require(
            countLogOutMessages < MAX_DELTA_VALIDATORS,
            "Maximum number of validators that can log out in one metablock is reached."
        );

        nextKernelHeight_ = openKernelHeight.add(1);

        // removeValidatorInternal asserts validator is currently in the validator set and not already logged out.
        // remove validator from next metablock height
        removeValidatorInternal(_validator, nextKernelHeight_);

        Kernel storage nextKernel = kernels[nextKernelHeight_];
        nextKernel.updatedValidators.push(_validator);
        nextKernel.updatedReputation.push(uint256(0));

        countLogOutMessages = countLogOutMessages.add(1);
    }

    /**
     * It returns open kernel hash and height.
     *
     * @return Metablock's openKernelHash and openKernelHeight.
     */
    function getOpenKernel()
        external
        returns(bytes32 openKernelHash_, uint256 openKernelHeight_)
    {
        openKernelHash_ = openKernelHash;
        openKernelHeight_ = openKernelHeight;
    }


    /* Public functions */

    /**
     * @notice Validator is active if it is validator set at open kernel height.
     */
    function isValidator(address _account)
        public
        view
        returns (bool)
    {
        return inValidatorSet(_account, openKernelHeight);
    }

    function calculateQuorum(uint256 _count)
        public
        pure
        returns (uint256 quorum_)
    {
        quorum_ = _count
            .mul(CORE_SUPER_MAJORITY_NUMERATOR)
            .div(CORE_SUPER_MAJORITY_DENOMINATOR);
    }


    /* Internal and private functions */

    /**
     * @notice Precommits to a given proposal and lock core validators
     *         to associated responsibility.
     */
    function registerPrecommit(bytes32 _proposal)
        internal
    {
        require(
            precommit == bytes32(0) || precommit == _proposal,
            "Once locked, precommit cannot be changed."
        );

        if (coreStatus == CoreStatus.opened) {
            coreStatus = CoreStatus.precommitted;
            precommit = _proposal;
            precommitClosureBlockNumber = block.number.add(CORE_LAST_VOTES_WINDOW);
            consensus.precommitMetablock(metachainId, openKernelHeight, _proposal);

            emit CoreStatusUpdated(coreStatus);
        }
    }

    /**
     * @notice Starts new linked list for proposals at open kernel height.
     */
    function newProposalSet()
        internal
    {
        assert(proposals[openKernelHeight][SENTINEL_PROPOSALS] == bytes32(0));
        proposals[openKernelHeight][SENTINEL_PROPOSALS] = SENTINEL_PROPOSALS;
    }

    /**
     * @notice Inserts a proposal.
     *
     * @dev Function requires:
     *          - proposal hash is not 0
     *          - proposal does not exist
     *          - proposal is not a sentinel proposal
     *
     * @param _dynasty Dynasty of a metablock of a proposal.
     * @param _proposal Proposal hash.
     */
    function insertProposal(
        uint256 _dynasty,
        bytes32 _proposal
    )
        internal
    {
        // note: redundant because we always calculate the proposal hash
        require(
            _proposal != bytes32(0),
            "Proposal must not be null."
        );
        require(
            _proposal != SENTINEL_PROPOSALS,
            "Proposal must not be sentinel for proposals."
        );
        require(
            proposals[openKernelHeight][_proposal] == bytes32(0),
            "Proposal can only be inserted once."
        );

        VoteCount storage voteCount = voteCounts[_proposal];

        // vote registered for open kernel
        voteCount.height = openKernelHeight;
        // register dynasty of transition
        voteCount.dynasty = _dynasty;
        // vote count is zero
        voteCount.count = 0;

        proposals[openKernelHeight][_proposal] = proposals[openKernelHeight][SENTINEL_PROPOSALS];
        proposals[openKernelHeight][SENTINEL_PROPOSALS] = _proposal;
    }

    /**
     * @notice Clean proposals.
     *
     * note: improve logic, to be done partially in case too much gas needed
     *       double-check if logic is correct.
     */
    function cleanProposals(uint256 _height)
        internal
    {
        require(
            _height < openKernelHeight,
            "Only proposals of older kernels can be cleaned out."
        );
        bytes32 currentProposal = proposals[_height][SENTINEL_PROPOSALS];
        bytes32 deleteProposal = SENTINEL_PROPOSALS;
        require(
            currentProposal != bytes32(0),
            "There are no proposals to clear out."
        );
        while (currentProposal != SENTINEL_PROPOSALS) {
            delete proposals[_height][deleteProposal];
            delete voteCounts[deleteProposal];
            deleteProposal = currentProposal;
            currentProposal = proposals[_height][currentProposal];
        }
        delete proposals[_height][deleteProposal];
        delete voteCounts[deleteProposal];
    }

    /**
     * @notice Takes the parameters of a kernel object and returns the
     *         typed hash of it.
     *
     * @param _height The height of meta-block.
     * @param _parent The hash of this block's parent.
     * @param _updatedValidators  The array of addresses of the updated validators.
     * @param _updatedReputation The array of reputation that corresponds to
     *                        the updated validators.
     * @param _gasTarget The gas target for this metablock
     *
     * @return hash_ The hash of kernel.
     */
    function hashKernel(
        uint256 _height,
        bytes32 _parent,
        address[] memory _updatedValidators,
        uint256[] memory _updatedReputation,
        uint256 _gasTarget
    )
        public
        view
        returns (bytes32 hash_)
    {
        bytes32 typedKernelHash = keccak256(
            abi.encode(
                KERNEL_TYPEHASH,
                _height,
                _parent,
                _updatedValidators,
                _updatedReputation,
                _gasTarget
            )
        );

        hash_ = keccak256(
            abi.encodePacked(
                byte(0x19),
                byte(0x01),
                domainSeparator,
                typedKernelHash
            )
        );
    }

    /**
     * @notice Takes the parameters of an transition object and returns the
     *         typed hash of it.
     *
     * @param _kernelHash Kernel hash
     * @param _originObservation Observation of the origin chain.
     * @param _dynasty The dynasty number where the meta-block closes
     *                 on the auxiliary chain.
     * @param _accumulatedGas The total consumed gas on auxiliary within this
     *                        meta-block.
     * @param _committeeLock The committee lock that hashes the transaction
     *                       root on the auxiliary chain.
     * @return hash_ The hash of this transition object.
     */
    function hashTransition(
        bytes32 _kernelHash,
        bytes32 _originObservation,
        uint256 _dynasty,
        uint256 _accumulatedGas,
        bytes32 _committeeLock
    )
        internal
        view
        returns (bytes32 hash_)
    {
        bytes32 typedTransitionHash = keccak256(
            abi.encode(
                TRANSITION_TYPEHASH,
                _kernelHash,
                _originObservation,
                _dynasty,
                _accumulatedGas,
                _committeeLock
            )
        );

        hash_ = keccak256(
            abi.encodePacked(
                byte(0x19),
                byte(0x01),
                domainSeparator,
                typedTransitionHash
            )
        );
    }
<<<<<<< HEAD

    /**
    * @notice Takes the VoteMessage parameters and returns
     *        the typed VoteMessage hash.
     */
    function hashVoteMessage(
        bytes32 _transitionHash,
        bytes32 _source,
        bytes32 _target,
        uint256 _sourceBlockNumber,
        uint256 _targetBlockNumber
    )
        internal
        view
        returns (bytes32 hash_)
    {
        bytes32 typedVoteMessageHash = keccak256(
            abi.encode(
                VOTE_MESSAGE_TYPEHASH,
                _transitionHash,
                _source,
                _target,
                _sourceBlockNumber,
                _targetBlockNumber
            )
        );

        hash_ = keccak256(
            abi.encodePacked(
                byte(0x19),
                byte(0x01),
                domainSeparator,
                typedVoteMessageHash
            )
        );
    }

=======
>>>>>>> a45795d2
}<|MERGE_RESOLUTION|>--- conflicted
+++ resolved
@@ -25,18 +25,15 @@
 import "../proxies/MasterCopyNonUpgradable.sol";
 import "../vote-message/VoteMessage.sol";
 
-<<<<<<< HEAD
-contract Core is MasterCopyNonUpgradable, ConsensusModule, ValidatorSet, MosaicVersion, CoreStatusEnum, CoreI {
-=======
 contract Core is
     MasterCopyNonUpgradable,
     ConsensusModule,
+    ValidatorSet,
     MosaicVersion,
     CoreStatusEnum,
     VoteMessage,
     CoreI
 {
->>>>>>> a45795d2
 
     /* Usings */
 
@@ -84,22 +81,6 @@
         bytes32 committeeLock;
     }
 
-<<<<<<< HEAD
-    struct VoteMessage {
-        /** Transition hash */
-        bytes32 transitionHash;
-        /** Source block hash */
-        bytes32 source;
-        /** Target block hash */
-        bytes32 target;
-        /** Source block number */
-        uint256 sourceBlockNumber;
-        /** Target block number */
-        uint256 targetBlockNumber;
-    }
-
-=======
->>>>>>> a45795d2
     struct VoteCount {
         /** Kernel height for proposed metablock */
         uint256 height;
@@ -1098,44 +1079,4 @@
             )
         );
     }
-<<<<<<< HEAD
-
-    /**
-    * @notice Takes the VoteMessage parameters and returns
-     *        the typed VoteMessage hash.
-     */
-    function hashVoteMessage(
-        bytes32 _transitionHash,
-        bytes32 _source,
-        bytes32 _target,
-        uint256 _sourceBlockNumber,
-        uint256 _targetBlockNumber
-    )
-        internal
-        view
-        returns (bytes32 hash_)
-    {
-        bytes32 typedVoteMessageHash = keccak256(
-            abi.encode(
-                VOTE_MESSAGE_TYPEHASH,
-                _transitionHash,
-                _source,
-                _target,
-                _sourceBlockNumber,
-                _targetBlockNumber
-            )
-        );
-
-        hash_ = keccak256(
-            abi.encodePacked(
-                byte(0x19),
-                byte(0x01),
-                domainSeparator,
-                typedVoteMessageHash
-            )
-        );
-    }
-
-=======
->>>>>>> a45795d2
 }