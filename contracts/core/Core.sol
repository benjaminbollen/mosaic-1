pragma solidity ^0.5.0;

// Copyright 2019 OpenST Ltd.
//
// Licensed under the Apache License, Version 2.0 (the "License");
// you may not use this file except in compliance with the License.
// You may obtain a copy of the License at
//
//    http://www.apache.org/licenses/LICENSE-2.0
//
// Unless required by applicable law or agreed to in writing, software
// distributed under the License is distributed on an "AS IS" BASIS,
// WITHOUT WARRANTIES OR CONDITIONS OF ANY KIND, either express or implied.
// See the License for the specific language governing permissions and
// limitations under the License.

import "openzeppelin-solidity/contracts/math/SafeMath.sol";

import "./CoreI.sol";
import "./CoreStatusEnum.sol";
import "../consensus/ConsensusModule.sol";
import "../reputation/ReputationI.sol";
import "../version/MosaicVersion.sol";
import "../proxies/MasterCopyNonUpgradable.sol";

contract Core is MasterCopyNonUpgradable, ConsensusModule, MosaicVersion, CoreStatusEnum, CoreI {

    using SafeMath for uint256;

    /* Structs */

    /** The kernel of a meta-block header */
    struct Kernel {
        // Note the height of the metablock in the chain is omitted in the struct

        /** Hash of the metablock's parent */
        bytes32 parent;
        /** Added validators */
        address[] updatedValidators;
        /** Removed validators */
        uint256[] updatedReputation;
        /** Gas target to close the metablock */
        uint256 gasTarget;
    }

    struct Transition {
        /** Kernel Hash */
        bytes32 KernelHash;
        /** Observation of the origin chain */
        bytes32 originObservation;
        /** Dynasty number of the metablockchain */
        uint256 dynasty;
        /** Accumulated gas on the metablockchain */
        uint256 accumulatedGas;
        /** Committee lock is the hash of the accumulated transaction root */
        bytes32 committeeLock;
    }

    struct VoteMessage {
        /** Transition hash */
        bytes32 transitionHash;
        /** Source block hash */
        bytes32 source;
        /** Target block hash */
        bytes32 target;
        /** Source block height */
        uint256 sourceBlockHeight;
        /** Target block height */
        uint256 targetBlockHeight;
    }

    struct VoteCount {
        /** Kernel height for proposed metablock */
        uint256 height;
        /** Transition dynasty number for proposed metablock */
        uint256 dynasty;
        /** Vote count for the proposal */
        uint256 count;
    }


    /* Storage */

    /** EIP-712 domain separator name for Core */
    string public constant DOMAIN_SEPARATOR_NAME = "Mosaic-Core";

    /** EIP-712 domain separator for Core */
    bytes32 public constant DOMAIN_SEPARATOR_TYPEHASH = keccak256(
        "EIP712Domain(string name,string version,bytes20 chainId,address verifyingContract)"
    );

    /** EIP-712 type hash for Kernel. */
    bytes32 public constant KERNEL_TYPEHASH = keccak256(
        "Kernel(uint256 height,bytes32 parent,address[] updatedValidators,uint256[] updatedReputation,uint256 gasTarget,uint256 gasPrice)"
    );

    /** EIP-712 type hash for a Transition. */
    bytes32 public constant TRANSITION_TYPEHASH = keccak256(
        "Transition(bytes32 kernelHash,bytes32 originObservation,uint256 dynasty,uint256 accumulatedGas,bytes32 committeeLock)"
    );

    /** EIP-712 type hash for a Vote Message */
    bytes32 public constant VOTE_MESSAGE_TYPEHASH = keccak256(
        "VoteMessage(bytes32 transitionHash,bytes32 source,bytes32 target,uint256 sourceBlockHeight,uint256 targetBlockHeight)"
    );

    /** Sentinel pointer for marking end of linked-list of validators */
    address public constant SENTINEL_VALIDATORS = address(0x1);

    /** Sentinel pointer for marking end of linked-list of proposals */
    bytes32 public constant SENTINEL_PROPOSALS = bytes32(0xffffffffffffffffffffffffffffffffffffffffffffffffffffffffffffffff);

    /** Maximum future end height, set for all active validators */
    uint256 public constant MAX_FUTURE_END_HEIGHT = uint256(0xffffffffffffffffffffffffffffffffffffffffffffffffffffffffffffffff);

    /** Maximum validators that can join or logout in one metablock */
    uint256 public constant MAX_DELTA_VALIDATORS = uint256(10);

    /**
     * Define a super-majority fraction used for reaching consensus;
     */
    uint256 public constant CORE_SUPER_MAJORITY_NUMERATOR = uint256(2);
    uint256 public constant CORE_SUPER_MAJORITY_DENOMINATOR = uint256(3);

    /** For open metablocks the voting window is reset to future infinity */
    uint256 public constant CORE_OPEN_VOTES_WINDOW = uint256(0xffffffffffffffffffffffffffffffffffffffffffffffffffffffffffffffff);

    /** Closing window for reporting last votes on precommitment */
    uint256 public constant CORE_LAST_VOTES_WINDOW = uint256(3);

    /** Domain separator */
    bytes32 public domainSeparator;

    /** Chain Id of the meta-blockchain */
    bytes20 public chainId;

    /** Core status */
    CoreStatus public coreStatus;

    /** Epoch length */
    uint256 public epochLength;

    /** Validator begin height assigned to this core
     * zero - not registered to this core, or started at height 0
     * bigger than zero - begin height for active validators (given endHeight >= metablock height)
     */
    mapping(address => uint256) public validatorBeginHeight;

    /** Validator end height assigned to this core
     * zero - not registered to this core
     * MAX_FUTURE_END_HEIGHT - for active validators (assert beginHeight <= metablock height)
     * less than MAX_FUTURE_END_HEIGHT - for logged out validators
     */
    mapping(address => uint256) public validatorEndHeight;

    /** mapping of metablock height to Kernels */
    mapping(uint256 => Kernel) public kernels;

    /** Validator count in core */
    uint256 public countValidators;

    /** Validator minimum count required set by consensus */
    uint256 public minimumValidatorCount;

    /** Join limit for validators */
    uint256 public joinLimit;

    /** Quorum needed for valid proposal */
    uint256 public quorum;

    /** Count of join messages */
    uint256 public countJoinMessages;

    /** Count of log out messages */
    uint256 public countLogOutMessages;

    /** Reputation contract */
    ReputationI public reputation;

    /** Creation kernel height */
    uint256 public creationKernelHeight;

    /** Open kernel height */
    uint256 public openKernelHeight;

    /** Open kernel hash */
    bytes32 public openKernelHash;

    /** Committed accumulated gas */
    uint256 public committedAccumulatedGas;

    /** Committed dynasty number */
    uint256 public committedDynasty;

    /** Committed source block hash */
    bytes32 public committedSource;

    /** Committed sourceBlockHeight */
    uint256 public committedSourceBlockHeight;

    // /** Closed transition object */
    // Transition public closedTransition;

    // /** Sealing vote message */
    // VoteMessage public sealedVoteMessage;

    /** Map kernel height to linked list of proposals */
    mapping(uint256 => mapping(bytes32 => bytes32)) proposals;

    /** Map proposal hash to VoteCount struct */
    mapping(bytes32 => VoteCount) public voteCounts;

    /** Map validator to proposal hash */
    mapping(address => bytes32) public votes;

    /** Precommitment to a proposal */
    bytes32 public precommit;

    /** Precommitment closure block height */
    uint256 public precommitClosureBlockHeight;


    /* Modifiers */

    modifier duringCreation()
    {
<<<<<<< HEAD
        require(
            coreStatus == Status.creation,
            "The core must be under creation."
        );
=======
        require(coreStatus == CoreStatus.creation,
            "The core must be under creation.");
>>>>>>> bbe7538b
        _;
    }

    modifier whileRunning()
    {
<<<<<<< HEAD
        require(
            coreStatus == Status.opened ||
            coreStatus == Status.precommitted,
=======
        require(coreStatus == CoreStatus.opened ||
            coreStatus == CoreStatus.precommitted,
>>>>>>> bbe7538b
            "The core must be running.");
        _;
    }

    modifier whileMetablockOpen()
    {
<<<<<<< HEAD
        require(
            coreStatus == Status.opened,
            "The core must have an open metablock kernel."
        );
=======
        require(coreStatus == CoreStatus.opened,
            "The core must have an open metablock kernel.");
>>>>>>> bbe7538b
        _;
    }

    modifier whileMetablockPrecommitted()
    {
<<<<<<< HEAD
        require(
            coreStatus == Status.precommitted,
            "The core must be precommitted."
        );
=======
        require(coreStatus == CoreStatus.precommitted,
            "The core must be precommitted.");
>>>>>>> bbe7538b
        _;
    }

    modifier duringPrecommitmentWindow()
    {
        require(
            block.number <= precommitClosureBlockHeight,
            "The precommitment window must be open."
        );
        _;
    }


<<<<<<< HEAD
    /* Special Functions */
=======
    /* External and public functions */
>>>>>>> bbe7538b

    function setup(
        address _consensus,
        bytes20 _chainId,
        uint256 _epochLength,
        uint256 _minValidators,
        uint256 _joinLimit,
        ReputationI _reputation,
        uint256 _height,
        bytes32 _parent,
        uint256 _gasTarget,
        uint256 _dynasty,
        uint256 _accumulatedGas,
        bytes32 _source,
        uint256 _sourceBlockHeight
    )
        external
    {
        require(
<<<<<<< HEAD
            _chainId != bytes20(0),
            "Chain id is 0."
        );

        require(
            _epochLength != uint256(0),
            "Epoch length is 0."
        );

        require(
            _minValidators != uint256(0),
            "Min validators count is 0."
        );

        require(
            _joinLimit != uint256(0),
            "Validator's join limit is 0."
        );

        require(
            _reputation != ReputationI(0),
            "Reputation contract's address is null."
        );

        require(
            (_height == uint256(0) && _parent == bytes32(0))
            || (_height != uint256(0) && _parent != bytes32(0)),
            "Height and parent can be 0 only together."
        );

        require(
            _accumulatedGas != uint256(0),
            "Metablock's accumulated gas is 0."
        );

        require(
            _source != bytes32(0),
            "Metablock's source is 0."
        );

=======
            chainId == bytes20(0),
            "Core is already setup."
        );

        // note: consider adding requirement checks
>>>>>>> bbe7538b
        domainSeparator = keccak256(
            abi.encode(
                DOMAIN_SEPARATOR_TYPEHASH,
                DOMAIN_SEPARATOR_NAME,
                DOMAIN_SEPARATOR_VERSION,
                _chainId,
                address(this)
            )
        );

        consensus = ConsensusI(_consensus);

        coreStatus = CoreStatus.creation;

        epochLength = _epochLength;

        reputation = _reputation;

        minimumValidatorCount = _minValidators;
        joinLimit = _joinLimit;

        creationKernelHeight = _height;

        Kernel storage creationKernel = kernels[_height];
        creationKernel.parent = _parent;
        creationKernel.gasTarget = _gasTarget;
        // before the Kernel can be opened, initial validators need to join

        committedDynasty = _dynasty;
        committedAccumulatedGas = _accumulatedGas;
        committedSource = _source;
        committedSourceBlockHeight = _sourceBlockHeight;
    }


    /* External and public functions */

    /**
     * @notice Propose transition object and vote message from seal
     *         for the open kernel.
     *
     * @dev Function requires:
     *          - core is opened
     *          - the given kernel hash matches to the opened kernel hash in core
     *          - origin observation is not 0
     *          - dynasty is strictly greater than committed dynasty
     *          - accumulated gas is strictly greater than committed
     *            accumulated gas
     *          - committee lock (transition root hash) is not 0
     *          - source blockhash is not 0
     *          - target blockhash is not 0
     *          - source block height is strictly greater than committed
     *            block height
     *          - source block height is a checkpoint
     *          - source block hash does not match with the committed source
     *            block hash
     *          - target block height is +1 epoch of the source block height
     *          - a proposal matching with the input parameters does
     *            not exist in the core
     *
     * @param _kernelHash Kernel hash of a proposed metablock.
     * @param _originObservation Origin observation of a proposed metablock.
     * @param _dynasty Dynasty of a proposed metablock.
     * @param _accumulatedGas Accumulated gas in a proposed metablock.
     * @param _committeeLock Committe lock (transition root hash) of a proposed
     *                       metablock.
     * @param _source Source blockhash of a vote message for a proposed metablock.
     * @param _target Target blockhash of a vote message for a proposed metablock.
     * @param _sourceBlockHeight Source block height of a vote message for a
     *                           proposed metablock.
     * @param _targetBlockHeight Target block height of a vote message for a
     *                           proposed metablock.
     *
     * @return proposal_ Returns a proposal based on input parameters.
     */
    function proposeMetablock(
        bytes32 _kernelHash,
        bytes32 _originObservation,
        uint256 _dynasty,
        uint256 _accumulatedGas,
        bytes32 _committeeLock,
        bytes32 _source,
        bytes32 _target,
        uint256 _sourceBlockHeight,
        uint256 _targetBlockHeight
    )
        external
        whileMetablockOpen
        returns (bytes32 proposal_)
    {
        require(
            _kernelHash == openKernelHash,
            "A metablock can only be proposed for the open Kernel in this core."
        );
        require(
            _originObservation != bytes32(0),
            "Origin observation cannot be null."
        );
        require(
            _dynasty > committedDynasty,
            "Dynasty must strictly increase."
        );
        require(
            _accumulatedGas > committedAccumulatedGas,
            "Accumulated gas must strictly increase."
        );
        require(
            _committeeLock != bytes32(0),
            "Committee lock cannot be null."
        );
        require(
            _source != bytes32(0),
            "Source blockhash must not be null."
        );
        require(
            _target != bytes32(0),
            "Target blockhash must not be null."
        );
        require(
            _source != committedSource,
            "Source blockhash cannot equal sealed source blockhash."
        );
        require(
            _sourceBlockHeight > committedSourceBlockHeight,
            "Source block height must strictly increase."
        );
        require(
            (_sourceBlockHeight % epochLength) == 0,
            "Source block height must be a checkpoint."
        );
        require(
            _targetBlockHeight == _sourceBlockHeight.add(epochLength),
            "Target block height must equal source block height plus one."
        );

        bytes32 transitionHash = hashTransition(
            _kernelHash,
            _originObservation,
            _dynasty,
            _accumulatedGas,
            _committeeLock
        );

        proposal_ = hashVoteMessage(
            transitionHash,
            _source,
            _target,
            _sourceBlockHeight,
            _targetBlockHeight
        );

        // insert proposal, reverts if proposal already inserted
        insertProposal(_dynasty, proposal_);
    }

    /**
     * @notice Registers a validator's vote for the given proposal.
     *         If the validator has already registered a vote for currently
     *         opened kernel height, it gets updated (only if dynasty number
     *         of the new vote is higher then the previous one).
     *
     * @dev Function requires:
     *          - core is in precommitment window
     *          - proposal is not 0
     *          - if core has precommitted, the given proposal matches with it
     *          - proposal exists at open kernel height
     *          - validator active in this core
     *          - validator is active
     *          - validator has not already cast the same vote
     *          - vote gets updated only if the new vote is at higher dynsaty
     */
    function registerVote(
        bytes32 _proposal,
        bytes32 _r,
        bytes32 _s,
        uint8 _v
    )
        external
        duringPrecommitmentWindow
    {
        require(
            _proposal != bytes32(0),
            "Proposal can not be null."
        );
        if (precommit != bytes32(0)) {
            require(
                _proposal == precommit,
                "Core has precommitted, only votes for precommitment are relevant."
            );
        }

        require(
            proposals[openKernelHeight][_proposal] != bytes32(0),
            "Proposal must be registered at open metablock height."
        );

        address validator = ecrecover(_proposal, _v, _r, _s);
        // check validator is registered to this core
        require(
            isValidator(validator),
            "Validator must be active in this core."
        );
        require(
            reputation.isActive(validator),
            "Validator must be active."
        );

        bytes32 castVote = votes[validator];
        require(
            castVote != _proposal,
            "Vote has already been cast."
        );

        VoteCount storage castVoteCount = voteCounts[castVote];
        VoteCount storage registerVoteCount = voteCounts[_proposal];
        if (castVoteCount.count != 0 && castVoteCount.height == openKernelHeight) {
            require(
                castVoteCount.dynasty < registerVoteCount.dynasty,
                "Vote can only be recast for higher dynasty numbers."
            );
            castVoteCount.count = castVoteCount.count.sub(1);
        }
        votes[validator] = _proposal;
        registerVoteCount.count = registerVoteCount.count.add(1);
        if (registerVoteCount.count >= quorum) {
            registerPrecommit(_proposal);
        }
    }

    /**
     * @notice Asserts that given parameters are hashing to the precommit.
     *
     * @dev Function requires:
     *          - core has precommitted
     *
     * @param _kernelHash Kernel hash of a provided metablock.
     * @param _originObservation Origin observation of a provided metablock.
     * @param _dynasty Dynasty of a provided metablock.
     * @param _accumulatedGas Accumulated gas in a provided metablock.
     * @param _committeeLock Committe lock (transition root hash) of a provided
     *                       metablock.
     * @param _source Source blockhash of a vote message for a
     *                provided metablock.
     * @param _target Target blockhash of a vote message for a
     *                provided metablock.
     * @param _sourceBlockHeight Source block height of a vote message for a
     *                           provided metablock.
     * @param _targetBlockHeight Target block height of a vote message for a
     *                           provided metablock.
     *
     */
    function assertPrecommit(
        bytes32 _kernelHash,
        bytes32 _originObservation,
        uint256 _dynasty,
        uint256 _accumulatedGas,
        bytes32 _committeeLock,
        bytes32 _source,
        bytes32 _target,
        uint256 _sourceBlockHeight,
        uint256 _targetBlockHeight
    )
        public
        view
        returns (bytes32 proposal_)
    {
        require(
            precommit != bytes32(0),
            "Core has not precommitted to a proposal."
        );

        bytes32 transitionHash = hashTransition(
            _kernelHash,
            _originObservation,
            _dynasty,
            _accumulatedGas,
            _committeeLock
        );

        proposal_ = hashVoteMessage(
            transitionHash,
            _source,
            _target,
            _sourceBlockHeight,
            _targetBlockHeight
        );

        require(
            proposal_ == precommit,
            "Provided metablock does not match precommit."
        );
    }

    /**
     * @notice Opens a new metablock if a proposal is precommitted.
     *
     * @dev Function requires:
     *          - core has precommitted
     *          - only consensus can call
     *          - input parameters match to an open metablock
     *
     * @param _committedOriginObservation Origin observation of an open
     *                                    metablock.
     * @param _committedDynasty Dynasty of an open metablock.
     * @param _committedAccumulatedGas Accumulated gas in an open metablock.
     * @param _committedCommitteeLock Committe lock (transition root hash) of
     *                                an open metablock.
     * @param _committedSource Source blockhash of a vote message for
     *                         an open metablock.
     * @param _committedTarget Target blockhash of a vote message for
     *                         an open metablock.
     * @param _committedSourceBlockHeight Source block height of a vote message
     *                                    for an open metablock.
     * @param _committedTargetBlockHeight Target block height of a vote message
     *                                    for an open metablock.
     * @param _deltaGasTarget Gas target delta for a new metablock.
     */
    function openMetablock(
        bytes32 _committedOriginObservation,
        uint256 _committedDynasty,
        uint256 _committedAccumulatedGas,
        bytes32 _committedCommitteeLock,
        bytes32 _committedSource,
        bytes32 _committedTarget,
        uint256 _committedSourceBlockHeight,
        uint256 _committedTargetBlockHeight,
        uint256 _deltaGasTarget
    )
        external
        onlyConsensus
        whileMetablockPrecommitted
    {
        assert(precommit != bytes32(0));

        assertPrecommit(
            openKernelHash,
            _committedOriginObservation,
            _committedDynasty,
            _committedAccumulatedGas,
            _committedCommitteeLock,
            _committedSource,
            _committedTarget,
            _committedSourceBlockHeight,
            _committedTargetBlockHeight
        );

        committedDynasty = _committedDynasty;
        committedAccumulatedGas = _committedAccumulatedGas;
        committedSource = _committedSource;
        committedSourceBlockHeight = _committedSourceBlockHeight;

        uint256 nextKernelHeight = openKernelHeight.add(1);
        Kernel storage nextKernel = kernels[nextKernelHeight];
        nextKernel.parent = precommit;
        nextKernel.gasTarget = committedAccumulatedGas
            .add(_deltaGasTarget);
        // updated validators are already written to nextKernel

        openKernelHeight = nextKernelHeight;

        openKernelHash = hashKernel(
            nextKernelHeight,
            nextKernel.parent,
            nextKernel.updatedValidators,
            nextKernel.updatedReputation,
            nextKernel.gasTarget
        );

        countValidators = countValidators
            .add(countJoinMessages)
            .sub(countLogOutMessages);
        quorum = calculateQuorum(countValidators);
        countJoinMessages = 0;
        countLogOutMessages = 0;

        newProposalSet();
    }

    /**
     * @notice Remove vote can be called by consensus when a validator
     *         is slashed, to retro-actively remove the vote from the
     *         current open metablock.
     *
     * @dev Function requires:
     *          - only consensus can call
     *          - core is in running state
     *
     * @param _validator Address of a validator to remove a vote.
     */
    function removeVote(
        address _validator
    )
        external
        onlyConsensus
        whileRunning
    {
        bytes32 castVote = votes[_validator];
        VoteCount storage castVoteCount = voteCounts[castVote];
        if (castVoteCount.height == openKernelHeight) {
            delete votes[_validator];
            castVoteCount.count = castVoteCount.count.sub(1);
        }
    }

    /**
     * @notice Joins a validator while core is in creation state.
     *         Once the minimum number of validators joined, core is opened,
     *         with the metablock parameters specified in the constructor
     *         and joined validators during creation.
     *
     * @dev Function requires:
     *          - only consensus can call
     *          - core is in creation state
     *          - a validator's address is not null
     *          - a validator has not already joined
     *
     * @param _validator A validator's address to join.
     */
    function joinDuringCreation(address _validator)
        external
        onlyConsensus
        duringCreation
    {
        // during creation join at creation kernel height
        insertValidator(_validator, creationKernelHeight);

        Kernel storage creationKernel = kernels[creationKernelHeight];
        countValidators = creationKernel.updatedValidators.push(_validator);
        // TASK: reputation can be uint64, and initial rep set properly
        creationKernel.updatedReputation.push(uint256(1));
        if (countValidators >= minimumValidatorCount) {
            quorum = calculateQuorum(countValidators);
            precommitClosureBlockHeight = CORE_OPEN_VOTES_WINDOW;
            openKernelHeight = creationKernelHeight;
            openKernelHash = hashKernel(
                creationKernelHeight,
                creationKernel.parent,
                creationKernel.updatedValidators,
                creationKernel.updatedReputation,
                creationKernel.gasTarget
            );
<<<<<<< HEAD
            coreStatus = Status.opened;

            newProposalSet();
=======
            coreStatus = CoreStatus.opened;
>>>>>>> bbe7538b
        }
    }

    /**
     * @notice Joins a validator.
     *
     * @dev Function requires:
     *          - only consensus can call
     *          - core is in a running state
     *          - validators' join limit for the core has not been reached
     *          - maximum number of validators to join in a single metablock
     *            has not been reached
     *          - given validator address is not 0
     *          - validator has not joined
     *
     * @param _validator Address of a validator to join.
     */
    function join(address _validator)
        external
        onlyConsensus
        whileRunning
    {
        require(
            countValidators
            .add(countJoinMessages)
            .sub(countLogOutMessages) < joinLimit,
            "Join limit is reached for this core."
        );
        require(
            countJoinMessages < MAX_DELTA_VALIDATORS,
            "Maximum number of validators that can join in one metablock is reached."
        );

        countJoinMessages = countJoinMessages.add(1);

        uint256 nextKernelHeight = openKernelHeight.add(1);

        // insertValidator requires validator cannot join twice
        // insert validator starting from next metablock height
        insertValidator(_validator, nextKernelHeight);

        Kernel storage nextKernel = kernels[nextKernelHeight];
        nextKernel.updatedValidators.push(_validator);
        // TASK: reputation can be uint64, and initial rep set properly.
        nextKernel.updatedReputation.push(uint256(1));
    }

    /**
     * @notice Logs out the validator.
     *
     * @dev Function requires:
     *          - only consensus can call
     *          - core is in a running state
     *          - validators' minimum limit has not been reached
     *          - maximum number of validators to logout in a single metablock
     *            has not been reached
     *          - given validator address is not 0
     *          - validator has joined
     *
     * @param _validator An address of the validator to logout.
     */
    function logout(address _validator)
        external
        onlyConsensus
        whileRunning
    {
        require(
            countValidators
            .add(countJoinMessages)
            .sub(countLogOutMessages) > minimumValidatorCount,
            "Validator minimum limit reached."
        );
        require(
            countLogOutMessages < MAX_DELTA_VALIDATORS,
            "Maximum number of validators that can log out in one metablock is reached."
        );

        uint256 nextKernelHeight = openKernelHeight.add(1);

        // removeValidator performs necessary requirements
        // remove validator from next metablock height
        removeValidator(_validator, nextKernelHeight);

        Kernel storage nextKernel = kernels[nextKernelHeight];
        nextKernel.updatedValidators.push(_validator);
        nextKernel.updatedReputation.push(uint256(0));

        countLogOutMessages = countLogOutMessages.add(1);
    }

    /**
     * @notice Validator is active if open kernel height is
     *           - greater or equal than validator's begin height
     *           - and, less or equal than validator's end height
     */
    function isValidator(address _account)
        public
        view
        returns (bool)
    {
        // Validator must have a begin height less than or equal to current metablock height.
        // Validator must have an end height higher than or equal current metablock height.
        // Validator must be registered to this core.
        return (validatorBeginHeight[_account] <= openKernelHeight) &&
            (validatorEndHeight[_account] >= openKernelHeight) &&
            (validatorEndHeight[_account] > uint256(0));
    }

    function calculateQuorum(uint256 _count)
        public
        pure
        returns (uint256 quorum_)
    {
        quorum_ = _count
            .mul(CORE_SUPER_MAJORITY_NUMERATOR)
            .div(CORE_SUPER_MAJORITY_DENOMINATOR);
    }


    /* Internal and private functions */

    /**
     * @notice Precommits to a given proposal and lock core validators
     *         to associated responsability.
     */
    function registerPrecommit(bytes32 _proposal)
        internal
    {
<<<<<<< HEAD
        require(
            precommit == bytes32(0) || precommit == _proposal,
            "Once locked, precommit cannot be changed."
        );

        if (coreStatus == Status.opened) {
            coreStatus = Status.precommitted;
=======
        require(precommit == bytes32(0) ||
            precommit == _proposal,
            "Once locked, precommit cannot be changed.");
        if (coreStatus == CoreStatus.opened) {
            coreStatus = CoreStatus.precommitted;
>>>>>>> bbe7538b
            precommit = _proposal;
            precommitClosureBlockHeight = block.number.add(CORE_LAST_VOTES_WINDOW);
            consensus.registerPrecommit(_proposal);
        }
    }

    /**
     * @notice Starts new linked list for proposals at open kernel height.
     */
    function newProposalSet()
        internal
    {
        require(
            proposals[openKernelHeight][SENTINEL_PROPOSALS] == bytes32(0),
            "Proposal set has already been initialized at this height."
        );
        proposals[openKernelHeight][SENTINEL_PROPOSALS] = SENTINEL_PROPOSALS;
    }

    /**
     * @notice Inserts a proposal.
     *
     * @dev Function requires:
     *          - proposal hash is not 0
     *          - proposal does not exist
     *          - proposal is not a sentinel proposal
     *
     * @param _dynasty Dynasty of a metablock of a proposal.
     * @param _proposal Proposal hash.
     */
    function insertProposal(
        uint256 _dynasty,
        bytes32 _proposal
    )
        internal
    {
        // note: redundant because we always calculate the proposal hash
        require(
            _proposal != bytes32(0),
            "Proposal must not be null."
        );
        require(
            _proposal != SENTINEL_PROPOSALS,
            "Proposal must not be sentinel for proposals."
        );
        require(
            proposals[openKernelHeight][_proposal] == bytes32(0),
            "Proposal can only be inserted once."
        );

        VoteCount storage voteCount = voteCounts[_proposal];

        // vote registered for open kernel
        voteCount.height = openKernelHeight;
        // register dynasty of transition
        voteCount.dynasty = _dynasty;
        // vote count is zero
        voteCount.count = 0;

        proposals[openKernelHeight][_proposal] = proposals[openKernelHeight][SENTINEL_PROPOSALS];
        proposals[openKernelHeight][SENTINEL_PROPOSALS] = _proposal;
    }

    /**
     * @notice Clean proposals.
     *
     * note: improve logic, to be done partially in case too much gas needed
     *       double-check if logic is correct.
     */
    function cleanProposals(uint256 _height)
        internal
    {
        require(
            _height < openKernelHeight,
            "Only proposals of older kernels can be cleaned out."
        );
        bytes32 currentProposal = proposals[_height][SENTINEL_PROPOSALS];
        bytes32 deleteProposal = SENTINEL_PROPOSALS;
        require(
            currentProposal != bytes32(0),
            "There are no proposals to clear out."
        );
        while (currentProposal != SENTINEL_PROPOSALS) {
            delete proposals[_height][deleteProposal];
            delete voteCounts[deleteProposal];
            deleteProposal = currentProposal;
            currentProposal = proposals[_height][currentProposal];
        }
        delete proposals[_height][deleteProposal];
        delete voteCounts[deleteProposal];
    }

    /**
     * @notice Inserts a validator in the core and sets begin and end heights
     *         of validator.
     *
     * @dev Function requires:
     *          - validator's address is not null
     *          - begin height is greater or equal than open kernel height
     *          - validator is not part of the core
     */
    function insertValidator(address _validator, uint256 _beginHeight)
        internal
    {
        require(
            _validator != address(0),
            "Validator must not be null address."
        );
        assert(_beginHeight >= openKernelHeight);
        require(
            validatorEndHeight[_validator] == 0,
            "Validator must not already be part of this core."
        );
        assert(validatorBeginHeight[_validator] == 0);
        validatorBeginHeight[_validator] = _beginHeight;
        validatorEndHeight[_validator] = MAX_FUTURE_END_HEIGHT;
        // update validator count upon new metablock opening
    }

    /**
     * @notice Removes a validator.
     *
     * @dev Function requires:
     *          - address of a validator is not 0
     *          - the given end height of a validator is bigger than open
     *            kernel height
     *          - validator must have begun
     *          - validatvalidator must be active
     */
    function removeValidator(address _validator, uint256 _endHeight)
        internal
    {
        require(
            _validator != address(0),
            "Validator must not be null address."
        );
        require(
            _endHeight > openKernelHeight,
            "End height cannot be less or equal than kernel height."
        );
        require(
            validatorBeginHeight[_validator] <= openKernelHeight,
            "Validator must have begun."
        );
        require(
            validatorEndHeight[_validator] == MAX_FUTURE_END_HEIGHT,
            "Validator must be active."
        );
        validatorEndHeight[_validator] = _endHeight;
        // update validator count upon new metablock opening
    }

    /**
     * @notice Takes the parameters of a kernel object and returns the
     *         typed hash of it.
     *
     * @param _height The height of meta-block.
     * @param _parent The hash of this block's parent.
     * @param _updatedValidators  The array of addresses of the updated validators.
     * @param _updatedReputation The array of reputation that corresponds to
     *                        the updated validators.
     * @param _gasTarget The gas target for this metablock
     *
     * @return hash_ The hash of kernel.
     */
    function hashKernel(
        uint256 _height,
        bytes32 _parent,
        address[] memory _updatedValidators,
        uint256[] memory _updatedReputation,
        uint256 _gasTarget
    )
        public
        view
        returns (bytes32 hash_)
    {
        bytes32 typedKernelHash = keccak256(
            abi.encode(
                KERNEL_TYPEHASH,
                _height,
                _parent,
                _updatedValidators,
                _updatedReputation,
                _gasTarget
            )
        );

        hash_ = keccak256(
            abi.encodePacked(
                byte(0x19),
                byte(0x01),
                domainSeparator,
                typedKernelHash
            )
        );
    }

    /**
     * @notice Takes the parameters of an transition object and returns the
     *         typed hash of it.
     *
     * @param _kernelHash Kernel hash
     * @param _originObservation Observation of the origin chain.
     * @param _dynasty The dynasty number where the meta-block closes
     *                 on the auxiliary chain.
     * @param _accumulatedGas The total consumed gas on auxiliary within this
     *                        meta-block.
     * @param _committeeLock The committee lock that hashes the transaction
     *                       root on the auxiliary chain.
     * @return hash_ The hash of this transition object.
     */
    function hashTransition(
        bytes32 _kernelHash,
        bytes32 _originObservation,
        uint256 _dynasty,
        uint256 _accumulatedGas,
        bytes32 _committeeLock
    )
        internal
        view
        returns (bytes32 hash_)
    {
        bytes32 typedTransitionHash = keccak256(
            abi.encode(
                TRANSITION_TYPEHASH,
                _kernelHash,
                _originObservation,
                _dynasty,
                _accumulatedGas,
                _committeeLock
            )
        );

        hash_ = keccak256(
            abi.encodePacked(
                byte(0x19),
                byte(0x01),
                domainSeparator,
                typedTransitionHash
            )
        );
    }

    /**
    * @notice Takes the VoteMessage parameters and returns
     *        the typed VoteMessage hash.
     */
    function hashVoteMessage(
        bytes32 _transitionHash,
        bytes32 _source,
        bytes32 _target,
        uint256 _sourceBlockHeight,
        uint256 _targetBlockHeight
    )
        internal
        view
        returns (bytes32 hash_)
    {
        bytes32 typedVoteMessageHash = keccak256(
            abi.encode(
                VOTE_MESSAGE_TYPEHASH,
                _transitionHash,
                _source,
                _target,
                _sourceBlockHeight,
                _targetBlockHeight
            )
        );

        hash_ = keccak256(
            abi.encodePacked(
                byte(0x19),
                byte(0x01),
                domainSeparator,
                typedVoteMessageHash
            )
        );
    }

}<|MERGE_RESOLUTION|>--- conflicted
+++ resolved
@@ -224,57 +224,38 @@
 
     modifier duringCreation()
     {
-<<<<<<< HEAD
-        require(
-            coreStatus == Status.creation,
+        require(
+            coreStatus == CoreStatus.creation,
             "The core must be under creation."
         );
-=======
-        require(coreStatus == CoreStatus.creation,
-            "The core must be under creation.");
->>>>>>> bbe7538b
         _;
     }
 
     modifier whileRunning()
     {
-<<<<<<< HEAD
-        require(
-            coreStatus == Status.opened ||
-            coreStatus == Status.precommitted,
-=======
-        require(coreStatus == CoreStatus.opened ||
+        require(
+            coreStatus == CoreStatus.opened ||
             coreStatus == CoreStatus.precommitted,
->>>>>>> bbe7538b
-            "The core must be running.");
+            "The core must be running."
+        );
         _;
     }
 
     modifier whileMetablockOpen()
     {
-<<<<<<< HEAD
-        require(
-            coreStatus == Status.opened,
+        require(
+            coreStatus == CoreStatus.opened,
             "The core must have an open metablock kernel."
         );
-=======
-        require(coreStatus == CoreStatus.opened,
-            "The core must have an open metablock kernel.");
->>>>>>> bbe7538b
         _;
     }
 
     modifier whileMetablockPrecommitted()
     {
-<<<<<<< HEAD
-        require(
-            coreStatus == Status.precommitted,
+        require(
+            coreStatus == CoreStatus.precommitted,
             "The core must be precommitted."
         );
-=======
-        require(coreStatus == CoreStatus.precommitted,
-            "The core must be precommitted.");
->>>>>>> bbe7538b
         _;
     }
 
@@ -288,11 +269,7 @@
     }
 
 
-<<<<<<< HEAD
     /* Special Functions */
-=======
-    /* External and public functions */
->>>>>>> bbe7538b
 
     function setup(
         address _consensus,
@@ -312,7 +289,11 @@
         external
     {
         require(
-<<<<<<< HEAD
+            chainId == bytes20(0),
+            "Core is already setup."
+        );
+
+        require(
             _chainId != bytes20(0),
             "Chain id is 0."
         );
@@ -353,13 +334,6 @@
             "Metablock's source is 0."
         );
 
-=======
-            chainId == bytes20(0),
-            "Core is already setup."
-        );
-
-        // note: consider adding requirement checks
->>>>>>> bbe7538b
         domainSeparator = keccak256(
             abi.encode(
                 DOMAIN_SEPARATOR_TYPEHASH,
@@ -801,13 +775,9 @@
                 creationKernel.updatedReputation,
                 creationKernel.gasTarget
             );
-<<<<<<< HEAD
-            coreStatus = Status.opened;
+            coreStatus = CoreStatus.opened;
 
             newProposalSet();
-=======
-            coreStatus = CoreStatus.opened;
->>>>>>> bbe7538b
         }
     }
 
@@ -936,21 +906,13 @@
     function registerPrecommit(bytes32 _proposal)
         internal
     {
-<<<<<<< HEAD
         require(
             precommit == bytes32(0) || precommit == _proposal,
             "Once locked, precommit cannot be changed."
         );
 
-        if (coreStatus == Status.opened) {
-            coreStatus = Status.precommitted;
-=======
-        require(precommit == bytes32(0) ||
-            precommit == _proposal,
-            "Once locked, precommit cannot be changed.");
         if (coreStatus == CoreStatus.opened) {
             coreStatus = CoreStatus.precommitted;
->>>>>>> bbe7538b
             precommit = _proposal;
             precommitClosureBlockHeight = block.number.add(CORE_LAST_VOTES_WINDOW);
             consensus.registerPrecommit(_proposal);
